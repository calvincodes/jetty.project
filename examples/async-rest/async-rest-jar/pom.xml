--- conflicted
+++ resolved
@@ -3,14 +3,9 @@
   <parent>
     <groupId>org.eclipse.jetty</groupId>
     <artifactId>example-async-rest</artifactId>
-<<<<<<< HEAD
     <version>10.0.0-SNAPSHOT</version>
   </parent>  
-=======
-    <version>9.4.15-SNAPSHOT</version>
-  </parent>
 
->>>>>>> 875af5c6
   <modelVersion>4.0.0</modelVersion>
   <groupId>org.eclipse.jetty.example-async-rest</groupId>
   <artifactId>example-async-rest-jar</artifactId>
