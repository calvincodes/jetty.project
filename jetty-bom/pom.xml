<project xmlns="http://maven.apache.org/POM/4.0.0" xmlns:xsi="http://www.w3.org/2001/XMLSchema-instance" xsi:schemaLocation="http://maven.apache.org/POM/4.0.0 http://maven.apache.org/maven-v4_0_0.xsd">
  <parent>
    <groupId>org.eclipse.jetty</groupId>
    <artifactId>jetty-parent</artifactId>
    <version>25</version>
  </parent>
  <modelVersion>4.0.0</modelVersion>
  <artifactId>jetty-bom</artifactId>
<<<<<<< HEAD
  <version>9.4.6-SNAPSHOT</version>
=======
  <version>9.3.20-SNAPSHOT</version>
>>>>>>> 7f497e87
  <name>Jetty :: Bom</name>
  <description>Jetty BOM artifact</description>
  <url>http://www.eclipse.org/jetty</url>
  <inceptionYear>1995</inceptionYear>
  <packaging>pom</packaging>

  <issueManagement>
    <system>github</system>
    <url>https://github.com/eclipse/jetty.project/issues</url>
  </issueManagement>

  <licenses>
    <license>
      <name>Apache Software License - Version 2.0</name>
      <url>http://www.apache.org/licenses/LICENSE-2.0</url>
    </license>
    <license>
      <name>Eclipse Public License - Version 1.0</name>
      <url>http://www.eclipse.org/org/documents/epl-v10.php</url>
    </license>
  </licenses>

  <properties>
    <jetty.url>http://www.eclipse.org/jetty</jetty.url>
    <project.build.sourceEncoding>UTF-8</project.build.sourceEncoding>
    <build-support-version>1.4</build-support-version>
  </properties>

  <scm>
    <connection>scm:git:https://github.com/eclipse/jetty.project.git</connection>
    <developerConnection>scm:git:git@github.com:eclipse/jetty.project.git</developerConnection>
    <url>https://github.com/eclipse/jetty.project</url>
  </scm>

  <distributionManagement>
    <repository>
      <id>oss.sonatype.org</id>
      <name>Jetty Staging Repository</name>
      <url>https://oss.sonatype.org/service/local/staging/deploy/maven2/</url>
    </repository>
    <snapshotRepository>
      <id>oss.sonatype.org</id>
      <name>Jetty Snapshot Repository</name>
      <url>https://oss.sonatype.org/content/repositories/jetty-snapshots/</url>
    </snapshotRepository>
    <site>
      <id>jetty.eclipse.website</id>
      <url>scp://build.eclipse.org:/home/data/httpd/download.eclipse.org/jetty/${project.version}/</url>
    </site>
  </distributionManagement>

  <build>
    <pluginManagement>
      <plugins>
        <plugin>
          <groupId>org.apache.maven.plugins</groupId>
          <artifactId>maven-release-plugin</artifactId>
          <version>2.5</version>
          <configuration>
            <useReleaseProfile>false</useReleaseProfile>
            <goals>deploy</goals>
            <arguments>-Peclipse-release</arguments>
            <preparationGoals>clean install</preparationGoals>
            <mavenExecutorId>forked-path</mavenExecutorId>
          </configuration>
        </plugin>
        <plugin>
          <groupId>org.apache.maven.plugins</groupId>
          <artifactId>maven-source-plugin</artifactId>
          <version>3.0.1</version>
          <configuration>
            <skip>true</skip>
          </configuration>
        </plugin>
        <plugin>
          <groupId>org.apache.maven.plugins</groupId>
          <artifactId>maven-javadoc-plugin</artifactId>
          <version>2.10.4</version>
          <configuration>
            <skip>true</skip>
          </configuration>
        </plugin>
      </plugins>
    </pluginManagement>
  </build>

  <dependencyManagement>
    <dependencies>
      <dependency>
        <groupId>org.eclipse.jetty</groupId>
        <artifactId>jetty-annotations</artifactId>
<<<<<<< HEAD
        <version>9.4.6-SNAPSHOT</version>
=======
        <version>9.3.20-SNAPSHOT</version>
>>>>>>> 7f497e87
      </dependency>
      <dependency>
        <groupId>org.eclipse.jetty</groupId>
        <artifactId>cdi-core</artifactId>
<<<<<<< HEAD
        <version>9.4.6-SNAPSHOT</version>
=======
        <version>9.3.20-SNAPSHOT</version>
>>>>>>> 7f497e87
      </dependency>
      <dependency>
        <groupId>org.eclipse.jetty</groupId>
        <artifactId>cdi-full-servlet</artifactId>
<<<<<<< HEAD
        <version>9.4.6-SNAPSHOT</version>
=======
        <version>9.3.20-SNAPSHOT</version>
>>>>>>> 7f497e87
      </dependency>
      <dependency>
        <groupId>org.eclipse.jetty</groupId>
        <artifactId>cdi-servlet</artifactId>
<<<<<<< HEAD
        <version>9.4.6-SNAPSHOT</version>
=======
        <version>9.3.20-SNAPSHOT</version>
>>>>>>> 7f497e87
      </dependency>
      <dependency>
        <groupId>org.eclipse.jetty</groupId>
        <artifactId>cdi-websocket</artifactId>
<<<<<<< HEAD
        <version>9.4.6-SNAPSHOT</version>
=======
        <version>9.3.20-SNAPSHOT</version>
>>>>>>> 7f497e87
      </dependency>
      <dependency>
        <groupId>org.eclipse.jetty</groupId>
        <artifactId>jetty-client</artifactId>
<<<<<<< HEAD
        <version>9.4.6-SNAPSHOT</version>
=======
        <version>9.3.20-SNAPSHOT</version>
>>>>>>> 7f497e87
      </dependency>
      <dependency>
        <groupId>org.eclipse.jetty</groupId>
        <artifactId>jetty-continuation</artifactId>
<<<<<<< HEAD
        <version>9.4.6-SNAPSHOT</version>
      </dependency>
      <dependency>
        <groupId>org.eclipse.jetty</groupId>
        <artifactId>jetty-gcloud-session-manager</artifactId>
        <version>9.4.6-SNAPSHOT</version>
      </dependency>
      <dependency>
        <groupId>org.eclipse.jetty</groupId>
        <artifactId>jetty-home</artifactId>
        <version>9.4.6-SNAPSHOT</version>
=======
        <version>9.3.20-SNAPSHOT</version>
      </dependency>
      <dependency>
        <groupId>org.eclipse.jetty</groupId>
        <artifactId>jetty-gcloud-memcached-session-manager</artifactId>
        <version>9.3.20-SNAPSHOT</version>
      </dependency>
      <dependency>
        <groupId>org.eclipse.jetty</groupId>
        <artifactId>jetty-gcloud-session-manager</artifactId>
        <version>9.3.20-SNAPSHOT</version>
>>>>>>> 7f497e87
      </dependency>
      <dependency>
        <groupId>org.eclipse.jetty</groupId>
        <artifactId>jetty-http</artifactId>
<<<<<<< HEAD
        <version>9.4.6-SNAPSHOT</version>
=======
        <version>9.3.20-SNAPSHOT</version>
>>>>>>> 7f497e87
      </dependency>
      <dependency>
        <groupId>org.eclipse.jetty</groupId>
        <artifactId>jetty-http-spi</artifactId>
<<<<<<< HEAD
        <version>9.4.6-SNAPSHOT</version>
=======
        <version>9.3.20-SNAPSHOT</version>
>>>>>>> 7f497e87
      </dependency>
      <dependency>
        <groupId>org.eclipse.jetty</groupId>
        <artifactId>jetty-infinispan</artifactId>
<<<<<<< HEAD
        <version>9.4.6-SNAPSHOT</version>
=======
        <version>9.3.20-SNAPSHOT</version>
>>>>>>> 7f497e87
      </dependency>
      <dependency>
        <groupId>org.eclipse.jetty</groupId>
        <artifactId>jetty-io</artifactId>
<<<<<<< HEAD
        <version>9.4.6-SNAPSHOT</version>
=======
        <version>9.3.20-SNAPSHOT</version>
>>>>>>> 7f497e87
      </dependency>
      <dependency>
        <groupId>org.eclipse.jetty</groupId>
        <artifactId>jetty-jaas</artifactId>
<<<<<<< HEAD
        <version>9.4.6-SNAPSHOT</version>
=======
        <version>9.3.20-SNAPSHOT</version>
>>>>>>> 7f497e87
      </dependency>
      <dependency>
        <groupId>org.eclipse.jetty</groupId>
        <artifactId>jetty-jaspi</artifactId>
<<<<<<< HEAD
        <version>9.4.6-SNAPSHOT</version>
=======
        <version>9.3.20-SNAPSHOT</version>
>>>>>>> 7f497e87
      </dependency>
      <dependency>
        <groupId>org.eclipse.jetty</groupId>
        <artifactId>jetty-jmx</artifactId>
<<<<<<< HEAD
        <version>9.4.6-SNAPSHOT</version>
=======
        <version>9.3.20-SNAPSHOT</version>
>>>>>>> 7f497e87
      </dependency>
      <dependency>
        <groupId>org.eclipse.jetty</groupId>
        <artifactId>jetty-jndi</artifactId>
<<<<<<< HEAD
        <version>9.4.6-SNAPSHOT</version>
      </dependency>
      <dependency>
        <groupId>org.eclipse.jetty</groupId>
        <artifactId>jetty-memcached-sessions</artifactId>
        <version>9.4.6-SNAPSHOT</version>
=======
        <version>9.3.20-SNAPSHOT</version>
>>>>>>> 7f497e87
      </dependency>
      <dependency>
        <groupId>org.eclipse.jetty</groupId>
        <artifactId>jetty-monitor</artifactId>
<<<<<<< HEAD
        <version>9.4.6-SNAPSHOT</version>
=======
        <version>9.3.20-SNAPSHOT</version>
>>>>>>> 7f497e87
      </dependency>
      <dependency>
        <groupId>org.eclipse.jetty</groupId>
        <artifactId>jetty-nosql</artifactId>
<<<<<<< HEAD
        <version>9.4.6-SNAPSHOT</version>
=======
        <version>9.3.20-SNAPSHOT</version>
>>>>>>> 7f497e87
      </dependency>
      <dependency>
        <groupId>org.eclipse.jetty</groupId>
        <artifactId>jetty-osgi-boot</artifactId>
<<<<<<< HEAD
        <version>9.4.6-SNAPSHOT</version>
=======
        <version>9.3.20-SNAPSHOT</version>
>>>>>>> 7f497e87
      </dependency>
      <dependency>
        <groupId>org.eclipse.jetty</groupId>
        <artifactId>jetty-osgi-boot-jsp</artifactId>
<<<<<<< HEAD
        <version>9.4.6-SNAPSHOT</version>
=======
        <version>9.3.20-SNAPSHOT</version>
>>>>>>> 7f497e87
      </dependency>
      <dependency>
        <groupId>org.eclipse.jetty</groupId>
        <artifactId>jetty-osgi-boot-warurl</artifactId>
<<<<<<< HEAD
        <version>9.4.6-SNAPSHOT</version>
=======
        <version>9.3.20-SNAPSHOT</version>
>>>>>>> 7f497e87
      </dependency>
      <dependency>
        <groupId>org.eclipse.jetty</groupId>
        <artifactId>jetty-plus</artifactId>
<<<<<<< HEAD
        <version>9.4.6-SNAPSHOT</version>
=======
        <version>9.3.20-SNAPSHOT</version>
>>>>>>> 7f497e87
      </dependency>
      <dependency>
        <groupId>org.eclipse.jetty</groupId>
        <artifactId>jetty-proxy</artifactId>
<<<<<<< HEAD
        <version>9.4.6-SNAPSHOT</version>
=======
        <version>9.3.20-SNAPSHOT</version>
>>>>>>> 7f497e87
      </dependency>
      <dependency>
        <groupId>org.eclipse.jetty</groupId>
        <artifactId>jetty-quickstart</artifactId>
<<<<<<< HEAD
        <version>9.4.6-SNAPSHOT</version>
=======
        <version>9.3.20-SNAPSHOT</version>
>>>>>>> 7f497e87
      </dependency>
      <dependency>
        <groupId>org.eclipse.jetty</groupId>
        <artifactId>jetty-rewrite</artifactId>
<<<<<<< HEAD
        <version>9.4.6-SNAPSHOT</version>
=======
        <version>9.3.20-SNAPSHOT</version>
>>>>>>> 7f497e87
      </dependency>
      <dependency>
        <groupId>org.eclipse.jetty</groupId>
        <artifactId>jetty-security</artifactId>
<<<<<<< HEAD
        <version>9.4.6-SNAPSHOT</version>
=======
        <version>9.3.20-SNAPSHOT</version>
>>>>>>> 7f497e87
      </dependency>
      <dependency>
        <groupId>org.eclipse.jetty</groupId>
        <artifactId>jetty-server</artifactId>
<<<<<<< HEAD
        <version>9.4.6-SNAPSHOT</version>
=======
        <version>9.3.20-SNAPSHOT</version>
>>>>>>> 7f497e87
      </dependency>
      <dependency>
        <groupId>org.eclipse.jetty</groupId>
        <artifactId>jetty-servlet</artifactId>
<<<<<<< HEAD
        <version>9.4.6-SNAPSHOT</version>
=======
        <version>9.3.20-SNAPSHOT</version>
>>>>>>> 7f497e87
      </dependency>
      <dependency>
        <groupId>org.eclipse.jetty</groupId>
        <artifactId>jetty-servlets</artifactId>
<<<<<<< HEAD
        <version>9.4.6-SNAPSHOT</version>
=======
        <version>9.3.20-SNAPSHOT</version>
>>>>>>> 7f497e87
      </dependency>
      <dependency>
        <groupId>org.eclipse.jetty</groupId>
        <artifactId>jetty-spring</artifactId>
<<<<<<< HEAD
        <version>9.4.6-SNAPSHOT</version>
      </dependency>
      <dependency>
        <groupId>org.eclipse.jetty</groupId>
        <artifactId>jetty-start</artifactId>
        <version>9.4.6-SNAPSHOT</version>
      </dependency>
      <dependency>
        <groupId>org.eclipse.jetty</groupId>
        <artifactId>jetty-unixsocket</artifactId>
        <version>9.4.6-SNAPSHOT</version>
=======
        <version>9.3.20-SNAPSHOT</version>
>>>>>>> 7f497e87
      </dependency>
      <dependency>
        <groupId>org.eclipse.jetty</groupId>
        <artifactId>jetty-util</artifactId>
<<<<<<< HEAD
        <version>9.4.6-SNAPSHOT</version>
=======
        <version>9.3.20-SNAPSHOT</version>
>>>>>>> 7f497e87
      </dependency>
      <dependency>
        <groupId>org.eclipse.jetty</groupId>
        <artifactId>jetty-util-ajax</artifactId>
<<<<<<< HEAD
        <version>9.4.6-SNAPSHOT</version>
=======
        <version>9.3.20-SNAPSHOT</version>
>>>>>>> 7f497e87
      </dependency>
      <dependency>
        <groupId>org.eclipse.jetty</groupId>
        <artifactId>jetty-webapp</artifactId>
<<<<<<< HEAD
        <version>9.4.6-SNAPSHOT</version>
=======
        <version>9.3.20-SNAPSHOT</version>
>>>>>>> 7f497e87
      </dependency>
      <dependency>
        <groupId>org.eclipse.jetty</groupId>
        <artifactId>javax-websocket-client-impl</artifactId>
<<<<<<< HEAD
        <version>9.4.6-SNAPSHOT</version>
=======
        <version>9.3.20-SNAPSHOT</version>
>>>>>>> 7f497e87
      </dependency>
      <dependency>
        <groupId>org.eclipse.jetty</groupId>
        <artifactId>javax-websocket-server-impl</artifactId>
<<<<<<< HEAD
        <version>9.4.6-SNAPSHOT</version>
=======
        <version>9.3.20-SNAPSHOT</version>
>>>>>>> 7f497e87
      </dependency>
      <dependency>
        <groupId>org.eclipse.jetty</groupId>
        <artifactId>javax-websocket-api</artifactId>
<<<<<<< HEAD
        <version>9.4.6-SNAPSHOT</version>
=======
        <version>9.3.20-SNAPSHOT</version>
>>>>>>> 7f497e87
      </dependency>
      <dependency>
        <groupId>org.eclipse.jetty</groupId>
        <artifactId>javax-websocket-client</artifactId>
<<<<<<< HEAD
        <version>9.4.6-SNAPSHOT</version>
=======
        <version>9.3.20-SNAPSHOT</version>
>>>>>>> 7f497e87
      </dependency>
      <dependency>
        <groupId>org.eclipse.jetty</groupId>
        <artifactId>javax-websocket-common</artifactId>
<<<<<<< HEAD
        <version>9.4.6-SNAPSHOT</version>
=======
        <version>9.3.20-SNAPSHOT</version>
>>>>>>> 7f497e87
      </dependency>
      <dependency>
        <groupId>org.eclipse.jetty</groupId>
        <artifactId>javax-websocket-server</artifactId>
<<<<<<< HEAD
        <version>9.4.6-SNAPSHOT</version>
=======
        <version>9.3.20-SNAPSHOT</version>
>>>>>>> 7f497e87
      </dependency>
      <dependency>
        <groupId>org.eclipse.jetty</groupId>
        <artifactId>javax-websocket-servlet</artifactId>
<<<<<<< HEAD
        <version>9.4.6-SNAPSHOT</version>
=======
        <version>9.3.20-SNAPSHOT</version>
>>>>>>> 7f497e87
      </dependency>
      <dependency>
        <groupId>org.eclipse.jetty</groupId>
        <artifactId>jetty-xml</artifactId>
<<<<<<< HEAD
        <version>9.4.6-SNAPSHOT</version>
=======
        <version>9.3.20-SNAPSHOT</version>
>>>>>>> 7f497e87
      </dependency>
    </dependencies>
  </dependencyManagement>

  <profiles>
    <profile>
      <id>eclipse-release</id>
      <build>
        <plugins>
          <plugin>
            <inherited>true</inherited>
            <groupId>org.apache.maven.plugins</groupId>
            <artifactId>maven-deploy-plugin</artifactId>
            <configuration>
              <updateReleaseInfo>true</updateReleaseInfo>
            </configuration>
          </plugin>
          <plugin>
            <groupId>org.apache.maven.plugins</groupId>
            <artifactId>maven-gpg-plugin</artifactId>
            <executions>
              <execution>
                <id>sign-artifacts</id>
                <phase>verify</phase>
                <goals>
                  <goal>sign</goal>
                </goals>
              </execution>
            </executions>
          </plugin>
        </plugins>
      </build>
    </profile>
  </profiles>
</project><|MERGE_RESOLUTION|>--- conflicted
+++ resolved
@@ -1,16 +1,8 @@
 <project xmlns="http://maven.apache.org/POM/4.0.0" xmlns:xsi="http://www.w3.org/2001/XMLSchema-instance" xsi:schemaLocation="http://maven.apache.org/POM/4.0.0 http://maven.apache.org/maven-v4_0_0.xsd">
-  <parent>
-    <groupId>org.eclipse.jetty</groupId>
-    <artifactId>jetty-parent</artifactId>
-    <version>25</version>
-  </parent>
+  <groupId>org.eclipse.jetty</groupId>
   <modelVersion>4.0.0</modelVersion>
   <artifactId>jetty-bom</artifactId>
-<<<<<<< HEAD
   <version>9.4.6-SNAPSHOT</version>
-=======
-  <version>9.3.20-SNAPSHOT</version>
->>>>>>> 7f497e87
   <name>Jetty :: Bom</name>
   <description>Jetty BOM artifact</description>
   <url>http://www.eclipse.org/jetty</url>
@@ -102,61 +94,36 @@
       <dependency>
         <groupId>org.eclipse.jetty</groupId>
         <artifactId>jetty-annotations</artifactId>
-<<<<<<< HEAD
-        <version>9.4.6-SNAPSHOT</version>
-=======
-        <version>9.3.20-SNAPSHOT</version>
->>>>>>> 7f497e87
+        <version>9.4.6-SNAPSHOT</version>
       </dependency>
       <dependency>
         <groupId>org.eclipse.jetty</groupId>
         <artifactId>cdi-core</artifactId>
-<<<<<<< HEAD
-        <version>9.4.6-SNAPSHOT</version>
-=======
-        <version>9.3.20-SNAPSHOT</version>
->>>>>>> 7f497e87
+        <version>9.4.6-SNAPSHOT</version>
       </dependency>
       <dependency>
         <groupId>org.eclipse.jetty</groupId>
         <artifactId>cdi-full-servlet</artifactId>
-<<<<<<< HEAD
-        <version>9.4.6-SNAPSHOT</version>
-=======
-        <version>9.3.20-SNAPSHOT</version>
->>>>>>> 7f497e87
+        <version>9.4.6-SNAPSHOT</version>
       </dependency>
       <dependency>
         <groupId>org.eclipse.jetty</groupId>
         <artifactId>cdi-servlet</artifactId>
-<<<<<<< HEAD
-        <version>9.4.6-SNAPSHOT</version>
-=======
-        <version>9.3.20-SNAPSHOT</version>
->>>>>>> 7f497e87
+        <version>9.4.6-SNAPSHOT</version>
       </dependency>
       <dependency>
         <groupId>org.eclipse.jetty</groupId>
         <artifactId>cdi-websocket</artifactId>
-<<<<<<< HEAD
-        <version>9.4.6-SNAPSHOT</version>
-=======
-        <version>9.3.20-SNAPSHOT</version>
->>>>>>> 7f497e87
+        <version>9.4.6-SNAPSHOT</version>
       </dependency>
       <dependency>
         <groupId>org.eclipse.jetty</groupId>
         <artifactId>jetty-client</artifactId>
-<<<<<<< HEAD
-        <version>9.4.6-SNAPSHOT</version>
-=======
-        <version>9.3.20-SNAPSHOT</version>
->>>>>>> 7f497e87
+        <version>9.4.6-SNAPSHOT</version>
       </dependency>
       <dependency>
         <groupId>org.eclipse.jetty</groupId>
         <artifactId>jetty-continuation</artifactId>
-<<<<<<< HEAD
         <version>9.4.6-SNAPSHOT</version>
       </dependency>
       <dependency>
@@ -168,331 +135,181 @@
         <groupId>org.eclipse.jetty</groupId>
         <artifactId>jetty-home</artifactId>
         <version>9.4.6-SNAPSHOT</version>
-=======
-        <version>9.3.20-SNAPSHOT</version>
-      </dependency>
-      <dependency>
-        <groupId>org.eclipse.jetty</groupId>
-        <artifactId>jetty-gcloud-memcached-session-manager</artifactId>
-        <version>9.3.20-SNAPSHOT</version>
-      </dependency>
-      <dependency>
-        <groupId>org.eclipse.jetty</groupId>
-        <artifactId>jetty-gcloud-session-manager</artifactId>
-        <version>9.3.20-SNAPSHOT</version>
->>>>>>> 7f497e87
       </dependency>
       <dependency>
         <groupId>org.eclipse.jetty</groupId>
         <artifactId>jetty-http</artifactId>
-<<<<<<< HEAD
-        <version>9.4.6-SNAPSHOT</version>
-=======
-        <version>9.3.20-SNAPSHOT</version>
->>>>>>> 7f497e87
+        <version>9.4.6-SNAPSHOT</version>
       </dependency>
       <dependency>
         <groupId>org.eclipse.jetty</groupId>
         <artifactId>jetty-http-spi</artifactId>
-<<<<<<< HEAD
-        <version>9.4.6-SNAPSHOT</version>
-=======
-        <version>9.3.20-SNAPSHOT</version>
->>>>>>> 7f497e87
+        <version>9.4.6-SNAPSHOT</version>
       </dependency>
       <dependency>
         <groupId>org.eclipse.jetty</groupId>
         <artifactId>jetty-infinispan</artifactId>
-<<<<<<< HEAD
-        <version>9.4.6-SNAPSHOT</version>
-=======
-        <version>9.3.20-SNAPSHOT</version>
->>>>>>> 7f497e87
+        <version>9.4.6-SNAPSHOT</version>
       </dependency>
       <dependency>
         <groupId>org.eclipse.jetty</groupId>
         <artifactId>jetty-io</artifactId>
-<<<<<<< HEAD
-        <version>9.4.6-SNAPSHOT</version>
-=======
-        <version>9.3.20-SNAPSHOT</version>
->>>>>>> 7f497e87
+        <version>9.4.6-SNAPSHOT</version>
       </dependency>
       <dependency>
         <groupId>org.eclipse.jetty</groupId>
         <artifactId>jetty-jaas</artifactId>
-<<<<<<< HEAD
-        <version>9.4.6-SNAPSHOT</version>
-=======
-        <version>9.3.20-SNAPSHOT</version>
->>>>>>> 7f497e87
+        <version>9.4.6-SNAPSHOT</version>
       </dependency>
       <dependency>
         <groupId>org.eclipse.jetty</groupId>
         <artifactId>jetty-jaspi</artifactId>
-<<<<<<< HEAD
-        <version>9.4.6-SNAPSHOT</version>
-=======
-        <version>9.3.20-SNAPSHOT</version>
->>>>>>> 7f497e87
+        <version>9.4.6-SNAPSHOT</version>
       </dependency>
       <dependency>
         <groupId>org.eclipse.jetty</groupId>
         <artifactId>jetty-jmx</artifactId>
-<<<<<<< HEAD
-        <version>9.4.6-SNAPSHOT</version>
-=======
-        <version>9.3.20-SNAPSHOT</version>
->>>>>>> 7f497e87
+        <version>9.4.6-SNAPSHOT</version>
       </dependency>
       <dependency>
         <groupId>org.eclipse.jetty</groupId>
         <artifactId>jetty-jndi</artifactId>
-<<<<<<< HEAD
         <version>9.4.6-SNAPSHOT</version>
       </dependency>
       <dependency>
         <groupId>org.eclipse.jetty</groupId>
         <artifactId>jetty-memcached-sessions</artifactId>
         <version>9.4.6-SNAPSHOT</version>
-=======
-        <version>9.3.20-SNAPSHOT</version>
->>>>>>> 7f497e87
       </dependency>
       <dependency>
         <groupId>org.eclipse.jetty</groupId>
         <artifactId>jetty-monitor</artifactId>
-<<<<<<< HEAD
-        <version>9.4.6-SNAPSHOT</version>
-=======
-        <version>9.3.20-SNAPSHOT</version>
->>>>>>> 7f497e87
+        <version>9.4.6-SNAPSHOT</version>
       </dependency>
       <dependency>
         <groupId>org.eclipse.jetty</groupId>
         <artifactId>jetty-nosql</artifactId>
-<<<<<<< HEAD
-        <version>9.4.6-SNAPSHOT</version>
-=======
-        <version>9.3.20-SNAPSHOT</version>
->>>>>>> 7f497e87
+        <version>9.4.6-SNAPSHOT</version>
       </dependency>
       <dependency>
         <groupId>org.eclipse.jetty</groupId>
         <artifactId>jetty-osgi-boot</artifactId>
-<<<<<<< HEAD
-        <version>9.4.6-SNAPSHOT</version>
-=======
-        <version>9.3.20-SNAPSHOT</version>
->>>>>>> 7f497e87
+        <version>9.4.6-SNAPSHOT</version>
       </dependency>
       <dependency>
         <groupId>org.eclipse.jetty</groupId>
         <artifactId>jetty-osgi-boot-jsp</artifactId>
-<<<<<<< HEAD
-        <version>9.4.6-SNAPSHOT</version>
-=======
-        <version>9.3.20-SNAPSHOT</version>
->>>>>>> 7f497e87
+        <version>9.4.6-SNAPSHOT</version>
       </dependency>
       <dependency>
         <groupId>org.eclipse.jetty</groupId>
         <artifactId>jetty-osgi-boot-warurl</artifactId>
-<<<<<<< HEAD
-        <version>9.4.6-SNAPSHOT</version>
-=======
-        <version>9.3.20-SNAPSHOT</version>
->>>>>>> 7f497e87
+        <version>9.4.6-SNAPSHOT</version>
       </dependency>
       <dependency>
         <groupId>org.eclipse.jetty</groupId>
         <artifactId>jetty-plus</artifactId>
-<<<<<<< HEAD
-        <version>9.4.6-SNAPSHOT</version>
-=======
-        <version>9.3.20-SNAPSHOT</version>
->>>>>>> 7f497e87
+        <version>9.4.6-SNAPSHOT</version>
       </dependency>
       <dependency>
         <groupId>org.eclipse.jetty</groupId>
         <artifactId>jetty-proxy</artifactId>
-<<<<<<< HEAD
-        <version>9.4.6-SNAPSHOT</version>
-=======
-        <version>9.3.20-SNAPSHOT</version>
->>>>>>> 7f497e87
+        <version>9.4.6-SNAPSHOT</version>
       </dependency>
       <dependency>
         <groupId>org.eclipse.jetty</groupId>
         <artifactId>jetty-quickstart</artifactId>
-<<<<<<< HEAD
-        <version>9.4.6-SNAPSHOT</version>
-=======
-        <version>9.3.20-SNAPSHOT</version>
->>>>>>> 7f497e87
+        <version>9.4.6-SNAPSHOT</version>
       </dependency>
       <dependency>
         <groupId>org.eclipse.jetty</groupId>
         <artifactId>jetty-rewrite</artifactId>
-<<<<<<< HEAD
-        <version>9.4.6-SNAPSHOT</version>
-=======
-        <version>9.3.20-SNAPSHOT</version>
->>>>>>> 7f497e87
+        <version>9.4.6-SNAPSHOT</version>
       </dependency>
       <dependency>
         <groupId>org.eclipse.jetty</groupId>
         <artifactId>jetty-security</artifactId>
-<<<<<<< HEAD
-        <version>9.4.6-SNAPSHOT</version>
-=======
-        <version>9.3.20-SNAPSHOT</version>
->>>>>>> 7f497e87
+        <version>9.4.6-SNAPSHOT</version>
       </dependency>
       <dependency>
         <groupId>org.eclipse.jetty</groupId>
         <artifactId>jetty-server</artifactId>
-<<<<<<< HEAD
-        <version>9.4.6-SNAPSHOT</version>
-=======
-        <version>9.3.20-SNAPSHOT</version>
->>>>>>> 7f497e87
+        <version>9.4.6-SNAPSHOT</version>
       </dependency>
       <dependency>
         <groupId>org.eclipse.jetty</groupId>
         <artifactId>jetty-servlet</artifactId>
-<<<<<<< HEAD
-        <version>9.4.6-SNAPSHOT</version>
-=======
-        <version>9.3.20-SNAPSHOT</version>
->>>>>>> 7f497e87
+        <version>9.4.6-SNAPSHOT</version>
       </dependency>
       <dependency>
         <groupId>org.eclipse.jetty</groupId>
         <artifactId>jetty-servlets</artifactId>
-<<<<<<< HEAD
-        <version>9.4.6-SNAPSHOT</version>
-=======
-        <version>9.3.20-SNAPSHOT</version>
->>>>>>> 7f497e87
+        <version>9.4.6-SNAPSHOT</version>
       </dependency>
       <dependency>
         <groupId>org.eclipse.jetty</groupId>
         <artifactId>jetty-spring</artifactId>
-<<<<<<< HEAD
-        <version>9.4.6-SNAPSHOT</version>
-      </dependency>
-      <dependency>
-        <groupId>org.eclipse.jetty</groupId>
-        <artifactId>jetty-start</artifactId>
         <version>9.4.6-SNAPSHOT</version>
       </dependency>
       <dependency>
         <groupId>org.eclipse.jetty</groupId>
         <artifactId>jetty-unixsocket</artifactId>
         <version>9.4.6-SNAPSHOT</version>
-=======
-        <version>9.3.20-SNAPSHOT</version>
->>>>>>> 7f497e87
       </dependency>
       <dependency>
         <groupId>org.eclipse.jetty</groupId>
         <artifactId>jetty-util</artifactId>
-<<<<<<< HEAD
-        <version>9.4.6-SNAPSHOT</version>
-=======
-        <version>9.3.20-SNAPSHOT</version>
->>>>>>> 7f497e87
+        <version>9.4.6-SNAPSHOT</version>
       </dependency>
       <dependency>
         <groupId>org.eclipse.jetty</groupId>
         <artifactId>jetty-util-ajax</artifactId>
-<<<<<<< HEAD
-        <version>9.4.6-SNAPSHOT</version>
-=======
-        <version>9.3.20-SNAPSHOT</version>
->>>>>>> 7f497e87
+        <version>9.4.6-SNAPSHOT</version>
       </dependency>
       <dependency>
         <groupId>org.eclipse.jetty</groupId>
         <artifactId>jetty-webapp</artifactId>
-<<<<<<< HEAD
-        <version>9.4.6-SNAPSHOT</version>
-=======
-        <version>9.3.20-SNAPSHOT</version>
->>>>>>> 7f497e87
+        <version>9.4.6-SNAPSHOT</version>
       </dependency>
       <dependency>
         <groupId>org.eclipse.jetty</groupId>
         <artifactId>javax-websocket-client-impl</artifactId>
-<<<<<<< HEAD
-        <version>9.4.6-SNAPSHOT</version>
-=======
-        <version>9.3.20-SNAPSHOT</version>
->>>>>>> 7f497e87
+        <version>9.4.6-SNAPSHOT</version>
       </dependency>
       <dependency>
         <groupId>org.eclipse.jetty</groupId>
         <artifactId>javax-websocket-server-impl</artifactId>
-<<<<<<< HEAD
-        <version>9.4.6-SNAPSHOT</version>
-=======
-        <version>9.3.20-SNAPSHOT</version>
->>>>>>> 7f497e87
+        <version>9.4.6-SNAPSHOT</version>
       </dependency>
       <dependency>
         <groupId>org.eclipse.jetty</groupId>
         <artifactId>javax-websocket-api</artifactId>
-<<<<<<< HEAD
-        <version>9.4.6-SNAPSHOT</version>
-=======
-        <version>9.3.20-SNAPSHOT</version>
->>>>>>> 7f497e87
+        <version>9.4.6-SNAPSHOT</version>
       </dependency>
       <dependency>
         <groupId>org.eclipse.jetty</groupId>
         <artifactId>javax-websocket-client</artifactId>
-<<<<<<< HEAD
-        <version>9.4.6-SNAPSHOT</version>
-=======
-        <version>9.3.20-SNAPSHOT</version>
->>>>>>> 7f497e87
+        <version>9.4.6-SNAPSHOT</version>
       </dependency>
       <dependency>
         <groupId>org.eclipse.jetty</groupId>
         <artifactId>javax-websocket-common</artifactId>
-<<<<<<< HEAD
-        <version>9.4.6-SNAPSHOT</version>
-=======
-        <version>9.3.20-SNAPSHOT</version>
->>>>>>> 7f497e87
+        <version>9.4.6-SNAPSHOT</version>
       </dependency>
       <dependency>
         <groupId>org.eclipse.jetty</groupId>
         <artifactId>javax-websocket-server</artifactId>
-<<<<<<< HEAD
-        <version>9.4.6-SNAPSHOT</version>
-=======
-        <version>9.3.20-SNAPSHOT</version>
->>>>>>> 7f497e87
+        <version>9.4.6-SNAPSHOT</version>
       </dependency>
       <dependency>
         <groupId>org.eclipse.jetty</groupId>
         <artifactId>javax-websocket-servlet</artifactId>
-<<<<<<< HEAD
-        <version>9.4.6-SNAPSHOT</version>
-=======
-        <version>9.3.20-SNAPSHOT</version>
->>>>>>> 7f497e87
+        <version>9.4.6-SNAPSHOT</version>
       </dependency>
       <dependency>
         <groupId>org.eclipse.jetty</groupId>
         <artifactId>jetty-xml</artifactId>
-<<<<<<< HEAD
-        <version>9.4.6-SNAPSHOT</version>
-=======
-        <version>9.3.20-SNAPSHOT</version>
->>>>>>> 7f497e87
+        <version>9.4.6-SNAPSHOT</version>
       </dependency>
     </dependencies>
   </dependencyManagement>
