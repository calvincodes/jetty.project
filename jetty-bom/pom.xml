--- conflicted
+++ resolved
@@ -186,28 +186,23 @@
       </dependency>
       <dependency>
         <groupId>org.eclipse.jetty</groupId>
-<<<<<<< HEAD
-        <artifactId>jetty-infinispan</artifactId>
-        <version>10.0.0-SNAPSHOT</version>
-=======
         <artifactId>infinispan-remote</artifactId>
-        <version>9.4.17-SNAPSHOT</version>
+        <version>10.0.0-SNAPSHOT</version>
       </dependency>
       <dependency>
         <groupId>org.eclipse.jetty</groupId>
         <artifactId>infinispan-remote-query</artifactId>
-        <version>9.4.17-SNAPSHOT</version>
+        <version>10.0.0-SNAPSHOT</version>
       </dependency>
       <dependency>
         <groupId>org.eclipse.jetty</groupId>
         <artifactId>infinispan-embedded</artifactId>
-        <version>9.4.17-SNAPSHOT</version>
+        <version>10.0.0-SNAPSHOT</version>
       </dependency>
       <dependency>
         <groupId>org.eclipse.jetty</groupId>
         <artifactId>infinispan-embedded-query</artifactId>
-        <version>9.4.17-SNAPSHOT</version>
->>>>>>> 1b7221a9
+        <version>10.0.0-SNAPSHOT</version>
       </dependency>
       <dependency>
         <groupId>org.eclipse.jetty</groupId>
