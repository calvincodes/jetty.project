--- conflicted
+++ resolved
@@ -4,11 +4,7 @@
  <parent>
     <groupId>org.eclipse.jetty</groupId>
     <artifactId>jetty-project</artifactId>
-<<<<<<< HEAD
     <version>10.0.0-SNAPSHOT</version>
-=======
-    <version>9.4.5-SNAPSHOT</version>
->>>>>>> 90a90d6c
  </parent>
   <artifactId>jetty-documentation</artifactId>
   <name>Jetty :: Documentation</name>
