//
// ========================================================================
// Copyright (c) 1995-2020 Mort Bay Consulting Pty Ltd and others.
//
// This program and the accompanying materials are made available under
// the terms of the Eclipse Public License 2.0 which is available at
// https://www.eclipse.org/legal/epl-2.0
//
// This Source Code may also be made available under the following
// Secondary Licenses when the conditions for such availability set
// forth in the Eclipse Public License, v. 2.0 are satisfied:
// the Apache License v2.0 which is available at
// https://www.apache.org/licenses/LICENSE-2.0
//
// SPDX-License-Identifier: EPL-2.0 OR Apache-2.0
// ========================================================================
//

package org.eclipse.jetty.http.pathmap;

/**
 * A path specification is a URI path template that can be matched against.
 */
public interface PathSpec extends Comparable<PathSpec>
{
<<<<<<< HEAD
    protected String pathSpec;
    protected PathSpecGroup group;
    protected int pathDepth;
    protected int specLength;
    protected String prefix;
    protected String suffix;

    @Override
    public int compareTo(PathSpec other)
    {
        // Grouping (increasing)
        int diff = this.group.ordinal() - other.group.ordinal();
        if (diff != 0)
        {
            return diff;
        }

        // Spec Length (decreasing)
        diff = other.specLength - this.specLength;
        if (diff != 0)
        {
            return diff;
        }

        // Path Spec Name (alphabetical)
        return this.pathSpec.compareTo(other.pathSpec);
    }

    @Override
    public boolean equals(Object obj)
    {
        if (this == obj)
        {
            return true;
        }
        if (obj == null)
        {
            return false;
        }
        if (getClass() != obj.getClass())
        {
            return false;
        }
        PathSpec other = (PathSpec)obj;
        if (pathSpec == null)
        {
            if (other.pathSpec != null)
            {
                return false;
            }
        }
        else if (!pathSpec.equals(other.pathSpec))
        {
            return false;
        }
        return true;
    }
=======
    /**
     * The length of the spec.
     *
     * @return the length of the spec.
     */
    int getSpecLength();
>>>>>>> f671cf65

    /**
     * The spec group.
     *
     * @return the spec group.
     */
    PathSpecGroup getGroup();

    /**
     * Get the number of path elements that this path spec declares.
     * <p>
     * This is used to determine longest match logic.
     *
     * @return the depth of the path segments that this spec declares
     */
    int getPathDepth();

    /**
     * Return the portion of the path that is after the path spec.
     *
     * @param path the path to match against
     * @return the path info portion of the string
     */
    String getPathInfo(String path);

    /**
     * Return the portion of the path that matches a path spec.
     *
     * @param path the path to match against
     * @return the match, or null if no match at all
     */
    String getPathMatch(String path);

    /**
     * The as-provided path spec.
     *
     * @return the as-provided path spec
     */
    String getDeclaration();

    /**
     * A simple prefix match for the pathspec or null
     *
     * @return A simple prefix match for the pathspec or null
     */
    String getPrefix();

    /**
     * A simple suffix match for the pathspec or null
     *
     * @return A simple suffix match for the pathspec or null
     */
    String getSuffix();

    /**
     * Test to see if the provided path matches this path spec
     *
     * @param path the path to test
     * @return true if the path matches this path spec, false otherwise
     */
    boolean matches(String path);

    default int compareTo(PathSpec other)
    {
        // Grouping (increasing)
        int diff = getGroup().ordinal() - other.getGroup().ordinal();
        if (diff != 0)
            return diff;

        // Spec Length (decreasing)
        diff = other.getSpecLength() - getSpecLength();
        if (diff != 0)
            return diff;

        // Path Spec Name (alphabetical)
        return getDeclaration().compareTo(other.getDeclaration());
    }
}<|MERGE_RESOLUTION|>--- conflicted
+++ resolved
@@ -23,72 +23,12 @@
  */
 public interface PathSpec extends Comparable<PathSpec>
 {
-<<<<<<< HEAD
-    protected String pathSpec;
-    protected PathSpecGroup group;
-    protected int pathDepth;
-    protected int specLength;
-    protected String prefix;
-    protected String suffix;
-
-    @Override
-    public int compareTo(PathSpec other)
-    {
-        // Grouping (increasing)
-        int diff = this.group.ordinal() - other.group.ordinal();
-        if (diff != 0)
-        {
-            return diff;
-        }
-
-        // Spec Length (decreasing)
-        diff = other.specLength - this.specLength;
-        if (diff != 0)
-        {
-            return diff;
-        }
-
-        // Path Spec Name (alphabetical)
-        return this.pathSpec.compareTo(other.pathSpec);
-    }
-
-    @Override
-    public boolean equals(Object obj)
-    {
-        if (this == obj)
-        {
-            return true;
-        }
-        if (obj == null)
-        {
-            return false;
-        }
-        if (getClass() != obj.getClass())
-        {
-            return false;
-        }
-        PathSpec other = (PathSpec)obj;
-        if (pathSpec == null)
-        {
-            if (other.pathSpec != null)
-            {
-                return false;
-            }
-        }
-        else if (!pathSpec.equals(other.pathSpec))
-        {
-            return false;
-        }
-        return true;
-    }
-=======
     /**
      * The length of the spec.
      *
      * @return the length of the spec.
      */
     int getSpecLength();
->>>>>>> f671cf65
 
     /**
      * The spec group.
