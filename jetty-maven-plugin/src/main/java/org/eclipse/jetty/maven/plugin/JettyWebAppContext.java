//
//  ========================================================================
//  Copyright (c) 1995-2017 Mort Bay Consulting Pty. Ltd.
//  ------------------------------------------------------------------------
//  All rights reserved. This program and the accompanying materials
//  are made available under the terms of the Eclipse Public License v1.0
//  and Apache License v2.0 which accompanies this distribution.
//
//      The Eclipse Public License is available at
//      http://www.eclipse.org/legal/epl-v10.html
//
//      The Apache License v2.0 is available at
//      http://www.opensource.org/licenses/apache2.0.php
//
//  You may elect to redistribute this code under either of these licenses.
//  ========================================================================
//

package org.eclipse.jetty.maven.plugin;

import java.io.File;
import java.io.IOException;
import java.lang.reflect.Method;
import java.net.MalformedURLException;
import java.util.ArrayList;
import java.util.EventListener;
import java.util.HashMap;
import java.util.List;
import java.util.Map;
import java.util.Set;
import java.util.TreeSet;

import org.eclipse.jetty.annotations.AnnotationConfiguration;
import org.eclipse.jetty.plus.webapp.EnvConfiguration;
import org.eclipse.jetty.plus.webapp.PlusConfiguration;
import org.eclipse.jetty.quickstart.ExtraXmlDescriptorProcessor;
import org.eclipse.jetty.quickstart.QuickStartConfiguration;
import org.eclipse.jetty.quickstart.QuickStartConfiguration.Mode;
import org.eclipse.jetty.servlet.FilterHolder;
import org.eclipse.jetty.servlet.FilterMapping;
import org.eclipse.jetty.servlet.ServletHolder;
import org.eclipse.jetty.servlet.ServletMapping;
import org.eclipse.jetty.util.StringUtil;
import org.eclipse.jetty.util.URIUtil;
import org.eclipse.jetty.util.log.Log;
import org.eclipse.jetty.util.log.Logger;
import org.eclipse.jetty.util.resource.Resource;
import org.eclipse.jetty.util.resource.ResourceCollection;
import org.eclipse.jetty.webapp.Configuration;
import org.eclipse.jetty.webapp.WebAppContext;
import org.eclipse.jetty.webapp.WebInfConfiguration;

/**
 * JettyWebAppContext
 * 
 * Extends the WebAppContext to specialize for the maven environment.
 * We pass in the list of files that should form the classpath for
 * the webapp when executing in the plugin, and any jetty-env.xml file
 * that may have been configured.
 *
 */
public class JettyWebAppContext extends WebAppContext
{
    private static final Logger LOG = Log.getLogger(JettyWebAppContext.class);

    private static final String DEFAULT_CONTAINER_INCLUDE_JAR_PATTERN = ".*/javax.servlet-[^/]*\\.jar$|.*/servlet-api-[^/]*\\.jar$|.*javax.servlet.jsp.jstl-[^/]*\\.jar|.*taglibs-standard-impl-.*\\.jar";
    private static final String WEB_INF_CLASSES_PREFIX = "/WEB-INF/classes";
    private static final String WEB_INF_LIB_PREFIX = "/WEB-INF/lib";

    private File _classes = null;
    private File _testClasses = null;
    private final List<File> _webInfClasses = new ArrayList<>();
    private final List<File> _webInfJars = new ArrayList<>();
    private final Map<String, File> _webInfJarMap = new HashMap<String, File>();
    private List<File> _classpathFiles = new ArrayList<>();  //webInfClasses+testClasses+webInfJars
    private String _jettyEnvXml;
    private List<Overlay> _overlays;
<<<<<<< HEAD

=======
    private Resource _quickStartWebXml;
    private String _originAttribute;
    private boolean _generateOrigin;
    
>>>>>>> fd6b3f19
    /**
     * Set the "org.eclipse.jetty.server.webapp.ContainerIncludeJarPattern" with a pattern for matching jars on
     * container classpath to scan. This is analogous to the WebAppContext.setAttribute() call.
     */
    private String _containerIncludeJarPattern = null;
    
    /**
     * Set the "org.eclipse.jetty.server.webapp.WebInfIncludeJarPattern" with a pattern for matching jars on
     * webapp's classpath to scan. This is analogous to the WebAppContext.setAttribute() call.
     */
    private String _webInfIncludeJarPattern = null;
  

    
    /**
     * If there is no maven-war-plugin config for ordering of the current project in the
     * sequence of overlays, use this to control whether the current project is added 
     * first or last in list of overlaid resources
     */
    private boolean _baseAppFirst = true;



    private boolean _isGenerateQuickStart;
    private ExtraXmlDescriptorProcessor _preconfigProcessor;
   

  
    /* ------------------------------------------------------------ */
    public JettyWebAppContext ()
    throws Exception
    {
        super();   
        // Turn off copyWebInf option as it is not applicable for plugin.
        super.setCopyWebInf(false);
        addConfiguration(new MavenWebInfConfiguration());
        addConfiguration(new MavenMetaInfConfiguration());
        addConfiguration(new EnvConfiguration());
        addConfiguration(new PlusConfiguration());
        addConfiguration(new AnnotationConfiguration());
    }
    
    /* ------------------------------------------------------------ */
    public void setContainerIncludeJarPattern(String pattern)
    {
        _containerIncludeJarPattern = pattern;
    }
    
    /* ------------------------------------------------------------ */
    public String getContainerIncludeJarPattern()
    {
        return _containerIncludeJarPattern;
    }
    
    /* ------------------------------------------------------------ */
    public String getWebInfIncludeJarPattern()
    {
        return _webInfIncludeJarPattern;
    }
    
    /* ------------------------------------------------------------ */
    public void setWebInfIncludeJarPattern(String pattern)
    {
        _webInfIncludeJarPattern = pattern;
    }
   
    /* ------------------------------------------------------------ */
    public List<File> getClassPathFiles()
    {
        return this._classpathFiles;
    }
    
    /* ------------------------------------------------------------ */
    public void setJettyEnvXml (String jettyEnvXml)
    {
        this._jettyEnvXml = jettyEnvXml;
    }
    
    /* ------------------------------------------------------------ */
    public String getJettyEnvXml()
    {
        return this._jettyEnvXml;
    }

    /* ------------------------------------------------------------ */
    public void setClasses(File dir)
    {
        _classes = dir;
    }
    
    /* ------------------------------------------------------------ */
    public File getClasses()
    {
        return _classes;
    }
    
    /* ------------------------------------------------------------ */
    public void setWebInfLib (List<File> jars)
    {
        _webInfJars.addAll(jars);
    }
    
    /* ------------------------------------------------------------ */
    public void setTestClasses (File dir)
    {
        _testClasses = dir;
    }
    
    /* ------------------------------------------------------------ */
    public File getTestClasses ()
    {
        return _testClasses;
    }
    
    
    /* ------------------------------------------------------------ */
    /**
     * Ordered list of wars to overlay on top of the current project. The list
     * may contain an overlay that represents the current project.
     * @param overlays the list of overlays
     */
    public void setOverlays (List<Overlay> overlays)
    {
        _overlays = overlays;
    }


    public void setOriginAttribute (String name)
    {
        setAttribute(QuickStartConfiguration.ORIGIN_ATTRIBUTE,name);
    }

    /**
     * @return the originAttribute
     */
    public String getOriginAttribute()
    {
        Object attr = getAttribute(QuickStartConfiguration.ORIGIN_ATTRIBUTE);
        return attr==null?null:attr.toString();
    }

    /**
     * @param generateOrigin the generateOrigin to set
     */
    public void setGenerateOrigin(boolean generateOrigin)
    {
        setAttribute(QuickStartConfiguration.GENERATE_ORIGIN,generateOrigin);
    }

    /**
     * @return the generateOrigin
     */
    public boolean isGenerateOrigin()
    {
        Object attr = getAttribute(QuickStartConfiguration.GENERATE_ORIGIN);
        return attr==null?false:Boolean.valueOf(attr.toString());
    }

    /* ------------------------------------------------------------ */
    public List<Overlay> getOverlays()
    {
        return _overlays;
    }

    /* ------------------------------------------------------------ */
    public void setBaseAppFirst(boolean value)
    {
        _baseAppFirst = value;
    }

    /* ------------------------------------------------------------ */
    public boolean getBaseAppFirst()
    {
        return _baseAppFirst;
    }
    
    /* ------------------------------------------------------------ */
    public void setQuickStartWebDescriptor (String quickStartWebXml) throws Exception
    {
        setQuickStartWebDescriptor(Resource.newResource(quickStartWebXml));
    }
    
    /* ------------------------------------------------------------ */
    protected void setQuickStartWebDescriptor (Resource quickStartWebXml)
    {
        setAttribute(QuickStartConfiguration.QUICKSTART_WEB_XML,quickStartWebXml.toString());
    }
    
    /* ------------------------------------------------------------ */
    public Resource getQuickStartWebDescriptor ()
    {
        return (Resource)getAttribute(QuickStartConfiguration.QUICKSTART_WEB_XML);
    }
    
    /* ------------------------------------------------------------ */
    /**
     * This method is provided as a convenience for jetty maven plugin configuration 
     * @param resourceBases Array of resources strings to set as a {@link ResourceCollection}. Each resource string may be a comma separated list of resources
     * @see Resource
     */
    public void setResourceBases(String[] resourceBases)
    {
        List<String> resources = new ArrayList<String>();
        for (String rl:resourceBases)
        {
            String[] rs = StringUtil.csvSplit(rl);
            for (String r:rs)
                resources.add(r);
        }
        
        setBaseResource(new ResourceCollection(resources.toArray(new String[resources.size()])));
    }
    
    /* ------------------------------------------------------------ */
    public List<File> getWebInfLib()
    {
        return _webInfJars;
    }

<<<<<<< HEAD
=======
    public List<File> getWebInfClasses()
    {
        return _webInfClasses;
    }
    
>>>>>>> fd6b3f19
    /* ------------------------------------------------------------ */
    public void setGenerateQuickStart (boolean quickStart)
    {
        _isGenerateQuickStart = quickStart;
    }
    
    /* ------------------------------------------------------------ */
    public boolean isGenerateQuickStart()
    {
        return _isGenerateQuickStart;
    }
<<<<<<< HEAD
    
=======

   
    
    /* ------------------------------------------------------------ */
    @Override
    protected void startWebapp() throws Exception
    {
        if (isGenerateQuickStart())
        {
            if (getQuickStartWebDescriptor() == null)
                throw new IllegalStateException ("No location to generate quickstart descriptor");
>>>>>>> fd6b3f19


    /* ------------------------------------------------------------ */
    @Override
    public void doStart () throws Exception
    {
        //choose if this will be a quickstart or normal start
        if (!isGenerateQuickStart() && getQuickStartWebDescriptor() != null)
        {
            MavenQuickStartConfiguration quickStart = new MavenQuickStartConfiguration();
            quickStart.setMode(Mode.QUICKSTART);
            addConfiguration(quickStart);
        }
        else if (isGenerateQuickStart())
        {
            MavenQuickStartConfiguration quickStart = new MavenQuickStartConfiguration();
            quickStart.setMode(Mode.GENERATE);
            addConfiguration(quickStart);
        }


        //Set up the pattern that tells us where the jars are that need scanning

        //Allow user to set up pattern for names of jars from the container classpath
        //that will be scanned - note that by default NO jars are scanned
        String tmp = _containerIncludeJarPattern;
        if (tmp==null || "".equals(tmp))
            tmp = (String)getAttribute(WebInfConfiguration.CONTAINER_JAR_PATTERN);           
        
        tmp = addPattern(tmp, DEFAULT_CONTAINER_INCLUDE_JAR_PATTERN);
        setAttribute(WebInfConfiguration.CONTAINER_JAR_PATTERN, tmp);
        
        //Allow user to set up pattern of jar names from WEB-INF that will be scanned.
        //Note that by default ALL jars considered to be in WEB-INF will be scanned - setting
        //a pattern restricts scanning
        if (_webInfIncludeJarPattern != null)
            setAttribute(WebInfConfiguration.WEBINF_JAR_PATTERN, _webInfIncludeJarPattern);
   
        //Set up the classes dirs that comprises the equivalent of WEB-INF/classes
        if (_testClasses != null)
            _webInfClasses.add(_testClasses);
        if (_classes != null)
            _webInfClasses.add(_classes);
        
        // Set up the classpath
        _classpathFiles.addAll(_webInfClasses);
        _classpathFiles.addAll(_webInfJars);

        // Initialize map containing all jars in /WEB-INF/lib
        _webInfJarMap.clear();
        for (File file : _webInfJars)
        {
            // Return all jar files from class path
            String fileName = file.getName();
            if (fileName.endsWith(".jar"))
                _webInfJarMap.put(fileName, file);
        }
        
        //check for CDI
        initCDI();
        
        // CHECK setShutdown(false);
        super.doStart();
    }
    
    
    @Override
    protected void loadConfigurations()
    {
        super.loadConfigurations();
        
        try
        {
            //inject configurations with config from maven plugin
            for (Configuration c:getWebAppConfigurations())
            {
                if (c instanceof EnvConfiguration && getJettyEnvXml() != null)
                    ((EnvConfiguration)c).setJettyEnvXml(Resource.toURL(new File(getJettyEnvXml())));
            }
        }
        catch(Exception e)
        {
            throw new RuntimeException(e);
        }
    }


    /* ------------------------------------------------------------ */
    public void doStop () throws Exception
    { 
        if (_classpathFiles != null)
            _classpathFiles.clear();
        _classpathFiles = null;
        
        _classes = null;
        _testClasses = null;
        
        if (_webInfJarMap != null)
            _webInfJarMap.clear();
       
        _webInfClasses.clear();
        _webInfJars.clear();
        
        
        
        // CHECK setShutdown(true);
        //just wait a little while to ensure no requests are still being processed
        Thread.currentThread().sleep(500L);

        super.doStop();

        //remove all listeners, servlets and filters. This is because we will re-apply
        //any context xml file, which means they would potentially be added multiple times.
        setEventListeners(new EventListener[0]);
        getServletHandler().setFilters(new FilterHolder[0]);
        getServletHandler().setFilterMappings(new FilterMapping[0]);
        getServletHandler().setServlets(new ServletHolder[0]);
        getServletHandler().setServletMappings(new ServletMapping[0]);
    }
    
    
    /* ------------------------------------------------------------ */
    @Override
    public Resource getResource(String uriInContext) throws MalformedURLException
    {
        Resource resource = null;
        // Try to get regular resource
        resource = super.getResource(uriInContext);

        // If no regular resource exists check for access to /WEB-INF/lib or /WEB-INF/classes
        if ((resource == null || !resource.exists()) && uriInContext != null && _classes != null)
        {
            String uri = URIUtil.canonicalPath(uriInContext);
            if (uri == null)
                return null;

            try
            {
                // Replace /WEB-INF/classes with candidates for the classpath
                if (uri.startsWith(WEB_INF_CLASSES_PREFIX))
                {
                    if (uri.equalsIgnoreCase(WEB_INF_CLASSES_PREFIX) || uri.equalsIgnoreCase(WEB_INF_CLASSES_PREFIX+"/"))
                    {
                        //exact match for a WEB-INF/classes, so preferentially return the resource matching the web-inf classes
                        //rather than the test classes
                        if (_classes != null)
                            return Resource.newResource(_classes);
                        else if (_testClasses != null)
                            return Resource.newResource(_testClasses);
                    }
                    else
                    {
                        //try matching                       
                        Resource res = null;
                        int i=0;
                        while (res == null && (i < _webInfClasses.size()))
                        {
                            String newPath = uri.replace(WEB_INF_CLASSES_PREFIX, _webInfClasses.get(i).getPath());
                            res = Resource.newResource(newPath);
                            if (!res.exists())
                            {
                                res = null; 
                                i++;
                            }
                        }
                        return res;
                    }
                }       
                else if (uri.startsWith(WEB_INF_LIB_PREFIX))
                {
                    // Return the real jar file for all accesses to
                    // /WEB-INF/lib/*.jar
                    String jarName = uri.replace(WEB_INF_LIB_PREFIX, "");
                    if (jarName.startsWith("/") || jarName.startsWith("\\")) 
                        jarName = jarName.substring(1);
                    if (jarName.length()==0) 
                        return null;
                    File jarFile = _webInfJarMap.get(jarName);
                    if (jarFile != null)
                        return Resource.newResource(jarFile.getPath());

                    return null;
                }
            }
            catch (MalformedURLException e)
            {
                throw e;
            }
            catch (IOException e)
            {
                LOG.ignore(e);
            }
        }
        return resource;
    }
    
    
    /* ------------------------------------------------------------ */
    @Override
    public Set<String> getResourcePaths(String path)
    {
        // Try to get regular resource paths - this will get appropriate paths from any overlaid wars etc
        Set<String> paths = super.getResourcePaths(path);
        
        if (path != null)
        {
            TreeSet<String> allPaths = new TreeSet<String>();
            allPaths.addAll(paths);
            
            //add in the dependency jars as a virtual WEB-INF/lib entry
            if (path.startsWith(WEB_INF_LIB_PREFIX))
            {
                for (String fileName : _webInfJarMap.keySet())
                {
                    // Return all jar files from class path
                    allPaths.add(WEB_INF_LIB_PREFIX + "/" + fileName);
                }
            }
            else if (path.startsWith(WEB_INF_CLASSES_PREFIX))
            {
                int i=0;
               
                while (i < _webInfClasses.size())
                {
                    String newPath = path.replace(WEB_INF_CLASSES_PREFIX, _webInfClasses.get(i).getPath());
                    allPaths.addAll(super.getResourcePaths(newPath));
                    i++;
                }
            }
            return allPaths;
        }
        return paths;
    }
    
    /* ------------------------------------------------------------ */
    public String addPattern (String s, String pattern)
    {
        if (s == null)
            s = "";
        else
            s = s.trim();
        
        if (!s.contains(pattern))
        {
            if (s.length() != 0)
                s = s + "|";
            s = s + pattern;
        }
        
        return s;
    }
    
    
    /* ------------------------------------------------------------ */
    public void initCDI()
    {
        Class cdiInitializer = null;
        try
        {
            cdiInitializer = Thread.currentThread().getContextClassLoader().loadClass("org.eclipse.jetty.cdi.servlet.JettyWeldInitializer");
            Method initWebAppMethod = cdiInitializer.getMethod("initWebApp", new Class[]{WebAppContext.class});
            initWebAppMethod.invoke(null, new Object[]{this});
        }
        catch (ClassNotFoundException e)
        {
            LOG.debug("o.e.j.cdi.servlet.JettyWeldInitializer not found, no cdi integration available");
        }
        catch (NoSuchMethodException e)
        {
            LOG.warn("o.e.j.cdi.servlet.JettyWeldInitializer.initWebApp() not found, no cdi integration available");
        }
        catch (Exception e)
        {
           LOG.warn("Problem initializing cdi", e);
        }
    }
}<|MERGE_RESOLUTION|>--- conflicted
+++ resolved
@@ -75,14 +75,7 @@
     private List<File> _classpathFiles = new ArrayList<>();  //webInfClasses+testClasses+webInfJars
     private String _jettyEnvXml;
     private List<Overlay> _overlays;
-<<<<<<< HEAD
-
-=======
-    private Resource _quickStartWebXml;
-    private String _originAttribute;
-    private boolean _generateOrigin;
-    
->>>>>>> fd6b3f19
+
     /**
      * Set the "org.eclipse.jetty.server.webapp.ContainerIncludeJarPattern" with a pattern for matching jars on
      * container classpath to scan. This is analogous to the WebAppContext.setAttribute() call.
@@ -273,8 +266,15 @@
     
     /* ------------------------------------------------------------ */
     public Resource getQuickStartWebDescriptor ()
-    {
-        return (Resource)getAttribute(QuickStartConfiguration.QUICKSTART_WEB_XML);
+    throws Exception
+    {
+        Object o = getAttribute(QuickStartConfiguration.QUICKSTART_WEB_XML);
+        if (o == null)
+            return null;
+        else if (o instanceof Resource)
+            return (Resource)o;
+        else
+            return Resource.newResource((String)o);
     }
     
     /* ------------------------------------------------------------ */
@@ -302,14 +302,12 @@
         return _webInfJars;
     }
 
-<<<<<<< HEAD
-=======
+    /* ------------------------------------------------------------ */
     public List<File> getWebInfClasses()
     {
         return _webInfClasses;
     }
-    
->>>>>>> fd6b3f19
+
     /* ------------------------------------------------------------ */
     public void setGenerateQuickStart (boolean quickStart)
     {
@@ -321,21 +319,7 @@
     {
         return _isGenerateQuickStart;
     }
-<<<<<<< HEAD
-    
-=======
-
-   
-    
-    /* ------------------------------------------------------------ */
-    @Override
-    protected void startWebapp() throws Exception
-    {
-        if (isGenerateQuickStart())
-        {
-            if (getQuickStartWebDescriptor() == null)
-                throw new IllegalStateException ("No location to generate quickstart descriptor");
->>>>>>> fd6b3f19
+
 
 
     /* ------------------------------------------------------------ */
@@ -414,6 +398,8 @@
             {
                 if (c instanceof EnvConfiguration && getJettyEnvXml() != null)
                     ((EnvConfiguration)c).setJettyEnvXml(Resource.toURL(new File(getJettyEnvXml())));
+                else if (c instanceof MavenQuickStartConfiguration && getQuickStartWebDescriptor() != null)
+                    ((MavenQuickStartConfiguration)c).setQuickStartWebXml(getQuickStartWebDescriptor());
             }
         }
         catch(Exception e)
