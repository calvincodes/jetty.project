--- conflicted
+++ resolved
@@ -179,14 +179,8 @@
                 LOG.debug("doStart: Starting new PropertyUserStore. PropertiesFile: " + _config + " hotReload: " + hotReload);
             PropertyUserStore propertyUserStore = new PropertyUserStore();
             propertyUserStore.setHotReload(hotReload);
-<<<<<<< HEAD
             propertyUserStore.setConfig(_config);
-            propertyUserStore.start();
-            _userStore = propertyUserStore;
-=======
-            propertyUserStore.setConfigPath(_config);
             setUserStore(propertyUserStore);
->>>>>>> 6f350673
             _userStoreAutoCreate = true;
         }
     }
