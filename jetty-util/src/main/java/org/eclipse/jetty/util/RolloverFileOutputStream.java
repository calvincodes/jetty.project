--- conflicted
+++ resolved
@@ -41,10 +41,7 @@
  * </p>
  * <p>
  * Old files are retained for a number of days before being deleted.
-<<<<<<< HEAD
-=======
  * </p>
->>>>>>> e6b32167
  */
 public class RolloverFileOutputStream extends FilterOutputStream
 {
