--- conflicted
+++ resolved
@@ -724,9 +724,7 @@
         assertEquals(5, p.getSize());
     }
 
-<<<<<<< HEAD
-=======
-
+    @Test
     public void testBase64EncodedContent () throws Exception
     {
         String contentWithEncodedPart =
@@ -749,14 +747,14 @@
                         "--AaB03x--\r\n";
 
         MultipartConfigElement config = new MultipartConfigElement(_dirname, 1024, 3072, 50);
-        MultiPartInputStream mpis = new MultiPartInputStream(new ByteArrayInputStream(contentWithEncodedPart.getBytes()),
-                                                             _contentType,
-                                                             config,
-                                                             _tmpDir);
+        MultiPartInputStreamParser mpis = new MultiPartInputStreamParser(new ByteArrayInputStream(contentWithEncodedPart.getBytes()),
+                                                                         _contentType,
+                                                                         config,
+                                                                         _tmpDir);
         mpis.setDeleteOnExit(true);
         Collection<Part> parts = mpis.getParts();
         assertEquals(3, parts.size());
-       
+
         Part p1 = mpis.getPart("other");
         assertNotNull(p1);
         ByteArrayOutputStream baos = new ByteArrayOutputStream();
@@ -776,6 +774,7 @@
         assertEquals("the end", baos.toString("US-ASCII"));
     }
     
+    @Test
     public void testQuotedPrintableEncoding () throws Exception
     {
         String contentWithEncodedPart = 
@@ -792,10 +791,10 @@
                         "truth=3Dbeauty" + "\r\n"+
                         "--AaB03x--\r\n";  
         MultipartConfigElement config = new MultipartConfigElement(_dirname, 1024, 3072, 50);
-        MultiPartInputStream mpis = new MultiPartInputStream(new ByteArrayInputStream(contentWithEncodedPart.getBytes()),
-                                                             _contentType,
-                                                             config,
-                                                             _tmpDir);
+        MultiPartInputStreamParser mpis = new MultiPartInputStreamParser(new ByteArrayInputStream(contentWithEncodedPart.getBytes()),
+                                                                         _contentType,
+                                                                         config,
+                                                                         _tmpDir);
         mpis.setDeleteOnExit(true);
         Collection<Part> parts = mpis.getParts();
         assertEquals(2, parts.size());
@@ -817,7 +816,6 @@
 
 
     
->>>>>>> c934bbe4
     private String createMultipartRequestString(String filename)
     {
         int length = filename.length();
