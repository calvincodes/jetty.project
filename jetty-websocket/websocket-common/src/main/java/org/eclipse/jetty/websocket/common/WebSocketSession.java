--- conflicted
+++ resolved
@@ -845,8 +845,6 @@
                     endpointFunctions.getLog().warn("Error during OPEN", t);
                     onError(new CloseException(StatusCode.SERVER_ERROR, t));
                 }
-
-<<<<<<< HEAD
                 /* Perform fillInterested outside of onConnected / onOpen.
                  *
                  * This is to allow for 2 specific scenarios.
@@ -859,11 +857,6 @@
                  *    When an end users WSEndpoint.onOpen() throws an Exception.
                  */
                 connection.fillInterested();
-=======
-            if (LOG.isDebugEnabled())
-            {
-                LOG.debug("[{}] open -> {}",getPolicy().getBehavior(),dump());
->>>>>>> 71a18014
             }
             else
             {
