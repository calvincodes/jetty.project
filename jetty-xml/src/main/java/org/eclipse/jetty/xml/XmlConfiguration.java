//
//  ========================================================================
//  Copyright (c) 1995-2020 Mort Bay Consulting Pty Ltd and others.
//  ------------------------------------------------------------------------
//  All rights reserved. This program and the accompanying materials
//  are made available under the terms of the Eclipse Public License v1.0
//  and Apache License v2.0 which accompanies this distribution.
//
//      The Eclipse Public License is available at
//      http://www.eclipse.org/legal/epl-v10.html
//
//      The Apache License v2.0 is available at
//      http://www.opensource.org/licenses/apache2.0.php
//
//  You may elect to redistribute this code under either of these licenses.
//  ========================================================================
//

package org.eclipse.jetty.xml;

import java.io.IOException;
import java.io.InputStream;
import java.io.StringReader;
import java.lang.annotation.Annotation;
import java.lang.reflect.Array;
import java.lang.reflect.Constructor;
import java.lang.reflect.Executable;
import java.lang.reflect.Field;
import java.lang.reflect.InvocationTargetException;
import java.lang.reflect.Method;
import java.lang.reflect.Modifier;
import java.lang.reflect.Parameter;
import java.net.InetAddress;
import java.net.MalformedURLException;
import java.net.URL;
import java.net.UnknownHostException;
import java.nio.file.Path;
import java.nio.file.Paths;
import java.security.AccessController;
import java.security.PrivilegedExceptionAction;
import java.util.ArrayList;
import java.util.Arrays;
import java.util.Collection;
import java.util.Collections;
import java.util.Comparator;
import java.util.HashMap;
import java.util.HashSet;
import java.util.List;
import java.util.Locale;
import java.util.Map;
import java.util.Objects;
import java.util.Properties;
import java.util.Queue;
import java.util.ServiceLoader;
import java.util.Set;

import org.eclipse.jetty.util.LazyList;
import org.eclipse.jetty.util.Loader;
import org.eclipse.jetty.util.MultiException;
import org.eclipse.jetty.util.Pool;
import org.eclipse.jetty.util.StringUtil;
import org.eclipse.jetty.util.TypeUtil;
import org.eclipse.jetty.util.annotation.Name;
import org.eclipse.jetty.util.component.LifeCycle;
import org.eclipse.jetty.util.log.Log;
import org.eclipse.jetty.util.log.Logger;
import org.eclipse.jetty.util.resource.Resource;
import org.xml.sax.InputSource;
import org.xml.sax.SAXException;

/**
 * <p>Configures objects from XML.</p>
 * <p>This class reads an XML file conforming to the configure.dtd DTD
 * and uses it to configure and object by calling set, put or other methods on the object.</p>
 * <p>The actual XML file format may be changed (eg to spring XML) by implementing the
 * {@link ConfigurationProcessorFactory} interface to be found by the
 * {@link ServiceLoader} by using the DTD and first tag element in the file.
 * Note that DTD will be null if validation is off.</p>
 * <p>The configuration can be parameterised with properties that are looked up via the
 * Property XML element and set on the configuration via the map returned from
 * {@link #getProperties()}</p>
 * <p>The configuration can create and lookup beans by ID.  If multiple configurations are used, then it
 * is good practise to copy the entries from the {@link #getIdMap()} of a configuration to the next
 * configuration so that they can share an ID space for beans.</p>
 */
public class XmlConfiguration
{
    private static final Logger LOG = Log.getLogger(XmlConfiguration.class);
    private static final Class<?>[] __primitives =
        {
            Boolean.TYPE, Character.TYPE, Byte.TYPE, Short.TYPE, Integer.TYPE, Long.TYPE, Float.TYPE, Double.TYPE, Void.TYPE
        };
    private static final Class<?>[] __boxedPrimitives =
        {
            Boolean.class, Character.class, Byte.class, Short.class, Integer.class, Long.class, Float.class, Double.class,
            Void.class
        };
    private static final Class<?>[] __supportedCollections =
        {
            ArrayList.class, HashSet.class, Queue.class, List.class, Set.class, Collection.class
        };
    private static final Iterable<ConfigurationProcessorFactory> __factoryLoader = ServiceLoader.load(ConfigurationProcessorFactory.class);
    private static final Pool<ConfigurationParser> __parsers = new Pool<>(Runtime.getRuntime().availableProcessors(),1);
    public static final Comparator<Executable> EXECUTABLE_COMPARATOR = (e1, e2) ->
    {
        // Favour methods with less parameters
        int count = e1.getParameterCount();
        int compare = Integer.compare(count, e2.getParameterCount());
        if (compare == 0 && count > 0)
        {
            Parameter[] p1 = e1.getParameters();
            Parameter[] p2 = e2.getParameters();

            // Favour methods without varargs
            compare = Boolean.compare(p1[count - 1].isVarArgs(), p2[count - 1].isVarArgs());
            if (compare == 0)
            {
                // Rank by differences in the parameters
                for (int i = 0; i < count; i++)
                {
                    Class<?> t1 = p1[i].getType();
                    Class<?> t2 = p2[i].getType();
                    if (t1 != t2)
                    {
                        // Favour derived type over base type
                        compare = Boolean.compare(t1.isAssignableFrom(t2), t2.isAssignableFrom(t1));
                        if (compare == 0)
                        {
                            // favour primitive type over reference
                            compare = Boolean.compare(!t1.isPrimitive(), !t2.isPrimitive());
                            if (compare == 0)
                                // Use name to avoid non determinant sorting
                                compare = t1.getName().compareTo(t2.getName());
                        }

                        // break on the first different parameter (should always be true)
                        if (compare != 0)
                            break;
                    }
                }
            }
            compare = Math.min(1, Math.max(compare, -1));
        }

        return compare;
    };

    /**
     * Set the standard IDs and properties expected in a jetty XML file:
     * <ul>
     * <li>RefId Server</li>
     * <li>Property jetty.home</li>
     * <li>Property jetty.home.uri</li>
     * <li>Property jetty.base</li>
     * <li>Property jetty.base.uri</li>
     * <li>Property jetty.webapps</li>
     * <li>Property jetty.webapps.uri</li>
     * </ul>
     *
     * @param server The Server object to set
     * @param webapp The webapps Resource
     */
    public void setJettyStandardIdsAndProperties(Object server, Resource webapp)
    {
        try
        {
            if (server != null)
                getIdMap().put("Server", server);

            Path home = Paths.get(System.getProperty("jetty.home", "."));
            getProperties().put("jetty.home", home.toString());
            getProperties().put("jetty.home.uri", normalizeURI(home.toUri().toASCIIString()));

            Path base = Paths.get(System.getProperty("jetty.base", home.toString()));
            getProperties().put("jetty.base", base.toString());
            getProperties().put("jetty.base.uri", normalizeURI(base.toUri().toASCIIString()));

            if (webapp != null)
            {
                Path webappPath = webapp.getFile().toPath().toAbsolutePath();
                getProperties().put("jetty.webapp", webappPath.toString());
                getProperties().put("jetty.webapps", webappPath.getParent().toString());
                getProperties().put("jetty.webapps.uri", normalizeURI(webapp.getURI().toString()));
            }
        }
        catch (Exception e)
        {
            LOG.warn(e);
        }
    }

    public static String normalizeURI(String uri)
    {
        if (uri.endsWith("/"))
            return uri.substring(0, uri.length() - 1);
        return uri;
    }

    private final Map<String, Object> _idMap = new HashMap<>();
    private final Map<String, String> _propertyMap = new HashMap<>();
    private final Resource _location;
    private final String _dtd;
    private ConfigurationProcessor _processor;

    ConfigurationParser getParser()
    {
<<<<<<< HEAD
        Pool<ConfigurationParser>.Entry entry = __parsers.acquire();
        if (entry == null)
        {
            entry = __parsers.reserve(__parsers.getMaxEntries());
            if (entry != null)
                entry.enable(new ConfigurationParser(entry));
            if (entry == null || !entry.tryAcquire())
                return new ConfigurationParser(null);
        }

=======
        Pool<ConfigurationParser>.Entry entry = __parsers.acquire(ConfigurationParser::new);
        if (entry == null)
            return new ConfigurationParser(null);
>>>>>>> 74632332
        return entry.getPooled();
    }

    /**
     * Reads and parses the XML configuration file.
     *
     * @param resource the Resource to the XML configuration
     * @throws IOException if the configuration could not be read
     * @throws SAXException if the configuration could not be parsed
     */
    public XmlConfiguration(Resource resource) throws SAXException, IOException
    {
        try (ConfigurationParser parser = getParser(); InputStream inputStream = resource.getInputStream())
        {
            _location = resource;
            setConfig(parser.parse(inputStream));
            _dtd = parser.getDTD();
        }
    }

    /**
     * Reads and parses the XML configuration file.
     *
     * @param configuration the URL of the XML configuration
     * @throws IOException if the configuration could not be read
     * @throws SAXException if the configuration could not be parsed
     * @deprecated use {@link XmlConfiguration(Resource)} instead due to escaping issues
     */
    @Deprecated
    public XmlConfiguration(URL configuration) throws SAXException, IOException
    {
        this(Resource.newResource(configuration));
    }

    /**
     * Reads and parses the XML configuration string.
     *
     * @param configuration String of XML configuration commands excluding the normal XML preamble.
     * The String should start with a "&lt;Configure ....&gt;" element.
     * @throws IOException if the configuration could not be read
     * @throws SAXException if the configuration could not be parsed
     * @deprecated use Constructor which has location information
     */
    @Deprecated
    public XmlConfiguration(String configuration) throws SAXException, IOException
    {
        configuration = "<?xml version=\"1.0\" encoding=\"utf-8\"?>\n" +
            "<!DOCTYPE Configure PUBLIC \"-//Jetty//Configure//EN\" \"http://www.eclipse.org/jetty/configure_9_3.dtd\">" +
            configuration;
        try (ConfigurationParser parser = getParser(); StringReader reader = new StringReader(configuration))
        {
            InputSource source = new InputSource(reader);
            _location = null;
            setConfig(parser.parse(source));
            _dtd = parser.getDTD();
        }
    }

    /**
     * Reads and parses the XML configuration stream.
     *
     * @param configuration An input stream containing a complete configuration file
     * @throws IOException if the configuration could not be read
     * @throws SAXException if the configuration could not be parsed
     * @deprecated use Constructor which has location information
     */
    @Deprecated
    public XmlConfiguration(InputStream configuration) throws SAXException, IOException
    {
        InputSource source = new InputSource(configuration);
        try (ConfigurationParser parser = getParser())
        {
            _location = null;
            setConfig(parser.parse(source));
            _dtd = parser.getDTD();
        }
    }

    @Override
    public String toString()
    {
        if (_location == null)
        {
            return "UNKNOWN-LOCATION";
        }
        return _location.toString();
    }

    private void setConfig(XmlParser.Node config)
    {
        if ("Configure".equals(config.getTag()))
        {
            _processor = new JettyXmlConfiguration();
        }
        else if (__factoryLoader != null)
        {
            for (ConfigurationProcessorFactory factory : __factoryLoader)
            {
                _processor = factory.getConfigurationProcessor(_dtd, config.getTag());
                if (_processor != null)
                    break;
            }
            if (_processor == null)
                throw new IllegalStateException("Unknown configuration type: " + config.getTag() + " in " + this);
        }
        else
        {
            throw new IllegalArgumentException("Unknown XML tag:" + config.getTag());
        }
        _processor.init(_location, config, this);
    }

    /**
     * Get the map of ID String to Objects that is used to hold
     * and lookup any objects by ID.
     * <p>
     * A New, Get or Call XML element may have an
     * id attribute which will cause the resulting object to be placed into
     * this map.  A Ref XML element will lookup an object from this map.</p>
     * <p>
     * When chaining configuration files, it is good practise to copy the
     * ID entries from the ID map to the map of the next configuration, so
     * that they may share an ID space
     * </p>
     *
     * @return A modifiable map of ID strings to Objects
     */
    public Map<String, Object> getIdMap()
    {
        return _idMap;
    }

    /**
     * Get the map of properties used by the Property XML element
     * to parametrize configuration.
     *
     * @return A modifiable map of properties.
     */
    public Map<String, String> getProperties()
    {
        return _propertyMap;
    }

    /**
     * Applies the XML configuration script to the given object.
     *
     * @param obj The object to be configured, which must be of a type or super type
     * of the class attribute of the &lt;Configure&gt; element.
     * @return the configured object
     * @throws Exception if the configuration fails
     */
    public Object configure(Object obj) throws Exception
    {
        return _processor.configure(obj);
    }

    /**
     * Applies the XML configuration script.
     * If the root element of the configuration has an ID, an object is looked up by ID and its type checked
     * against the root element's type.
     * Otherwise a new object of the type specified by the root element is created.
     *
     * @return The newly created configured object.
     * @throws Exception if the configuration fails
     */
    public Object configure() throws Exception
    {
        if (LOG.isDebugEnabled())
            LOG.debug("Configure {}", _location);
        return _processor.configure();
    }

    /**
     * Initialize a new Object defaults.
     * <p>This method must be called by any {@link ConfigurationProcessor} when it
     * creates a new instance of an object before configuring it, so that a derived
     * XmlConfiguration class may inject default values.
     *
     * @param object the object to initialize defaults on
     */
    public void initializeDefaults(Object object)
    {
    }

    private static class JettyXmlConfiguration implements ConfigurationProcessor
    {
        XmlParser.Node _root;
        XmlConfiguration _configuration;

        @Override
        public void init(URL url, XmlParser.Node root, XmlConfiguration configuration)
        {
            // nobody calls this.
        }

        @Override
        public void init(Resource resource, XmlParser.Node root, XmlConfiguration configuration)
        {
            _root = root;
            _configuration = configuration;
        }

        @Override
        public Object configure(Object obj) throws Exception
        {
            // Check the class of the object
            Class<?> oClass = nodeClass(_root);
            if (oClass != null && !oClass.isInstance(obj))
            {
                String loaders = (oClass.getClassLoader() == obj.getClass().getClassLoader()) ? "" : "Object Class and type Class are from different loaders.";
                throw new IllegalArgumentException("Object of class '" + obj.getClass().getCanonicalName() + "' is not of type '" + oClass.getCanonicalName() + "'. " + loaders + " in " + _configuration);
            }
            String id = _root.getAttribute("id");
            if (id != null)
                _configuration.getIdMap().put(id, obj);

            AttrOrElementNode aoeNode = new AttrOrElementNode(obj, _root, "Arg");
            // The Object already existed, if it has <Arg> nodes, warn about them not being used.
            aoeNode.getNodes("Arg")
                .forEach((node) -> LOG.warn("Ignored arg {} in {}", node, this._configuration._location));
            configure(obj, _root, aoeNode.getNext());
            return obj;
        }

        @Override
        public Object configure() throws Exception
        {
            Class<?> oClass = nodeClass(_root);

            String id = _root.getAttribute("id");
            Object obj = id == null ? null : _configuration.getIdMap().get(id);

            AttrOrElementNode aoeNode;

            if (obj == null && oClass != null)
            {
                aoeNode = new AttrOrElementNode(_root, "Arg");
                try
                {
                    obj = construct(oClass, new Args(null, oClass, aoeNode.getNodes("Arg")));
                }
                catch (NoSuchMethodException x)
                {
                    throw new IllegalStateException(String.format("No matching constructor %s in %s", oClass, _configuration));
                }
            }
            else
            {
                aoeNode = new AttrOrElementNode(obj, _root, "Arg");
                // The Object already existed, if it has <Arg> nodes, warn about them not being used.
                aoeNode.getNodes("Arg")
                    .forEach((node) -> LOG.warn("Ignored arg {} in {}", node, this._configuration._location));
            }
            if (id != null)
                _configuration.getIdMap().put(id, obj);

            _configuration.initializeDefaults(obj);
            configure(obj, _root, aoeNode.getNext());
            return obj;
        }

        private static Class<?> nodeClass(XmlParser.Node node) throws ClassNotFoundException
        {
            String className = node.getAttribute("class");
            if (className == null)
                return null;
            return Loader.loadClass(className);
        }

        /**
         * Recursive configuration routine.
         * This method applies the nested Set, Put, Call, etc. elements to the given object.
         *
         * @param obj the object to configure
         * @param cfg the XML nodes of the configuration
         * @param i the index of the XML nodes
         * @throws Exception if the configuration fails
         */
        public void configure(Object obj, XmlParser.Node cfg, int i) throws Exception
        {
            // Process real arguments
            for (; i < cfg.size(); i++)
            {
                Object o = cfg.get(i);
                if (o instanceof String)
                    continue;
                XmlParser.Node node = (XmlParser.Node)o;

                try
                {
                    String tag = node.getTag();
                    switch (tag)
                    {
                        case "Arg":
                        case "Class":
                        case "Id":
                            throw new IllegalStateException("Element '" + tag + "' not skipped");
                        case "Set":
                            set(obj, node);
                            break;
                        case "Put":
                            put(obj, node);
                            break;
                        case "Call":
                            call(obj, node);
                            break;
                        case "Get":
                            get(obj, node);
                            break;
                        case "New":
                            newObj(obj, node);
                            break;
                        case "Array":
                            newArray(obj, node);
                            break;
                        case "Map":
                            newMap(obj, node);
                            break;
                        case "Ref":
                            refObj(node);
                            break;
                        case "Property":
                            propertyObj(node);
                            break;
                        case "SystemProperty":
                            systemPropertyObj(node);
                            break;
                        case "Env":
                            envObj(node);
                            break;
                        default:
                            throw new IllegalStateException("Unknown tag: " + tag + " in " + _configuration);
                    }
                }
                catch (Exception e)
                {
                    LOG.warn("Config error at " + node, e.toString() + " in " + _configuration);
                    throw e;
                }
            }
        }

        /**
         * <p>Call a setter method.</p>
         * <p>This method makes a best effort to find a matching set method.
         * The type of the value is used to find a suitable set method by:</p>
         * <ol>
         * <li>Trying for a trivial type match</li>
         * <li>Looking for a native type match</li>
         * <li>Trying all correctly named methods for an auto conversion</li>
         * <li>Attempting to construct a suitable value from original value</li>
         * </ol>
         *
         * @param obj the enclosing object
         * @param node the &lt;Set&gt; XML node
         */
        private void set(Object obj, XmlParser.Node node) throws Exception
        {
            String attr = node.getAttribute("name");
            String name = "set" + attr.substring(0, 1).toUpperCase(Locale.ENGLISH) + attr.substring(1);
            Object value = value(obj, node);
            String defaultValue = defaultValue(obj, node);
            Object[] arg = {value};

            Class<?> oClass = nodeClass(node);
            if (oClass != null)
                obj = null;
            else
                oClass = obj.getClass();

            Class<?>[] vClass = {Object.class};
            if (value != null)
                vClass[0] = value.getClass();

            boolean isUsingDefaultValue = ((value != null) && (defaultValue.equalsIgnoreCase(value.toString())));

            if (LOG.isDebugEnabled())
            {
                LOG.debug("XML {}.{}({}) [{}]",
                    (obj != null ? obj.toString() : oClass.getName()),
                    name,
                    value,
                    isUsingDefaultValue ? "DEFAULT" : "NEW");
            }

            MultiException me = new MultiException();

            // Try for trivial match
            try
            {
                Method set = oClass.getMethod(name, vClass);
                invokeMethod(set, obj, arg, isUsingDefaultValue);
                return;
            }
            catch (IllegalArgumentException | IllegalAccessException | NoSuchMethodException e)
            {
                LOG.ignore(e);
                me.add(e);
            }

            // Try for native match
            try
            {
                Field type = vClass[0].getField("TYPE");
                vClass[0] = (Class<?>)type.get(null);
                Method set = oClass.getMethod(name, vClass);
                invokeMethod(set, obj, arg, isUsingDefaultValue);
                return;
            }
            catch (NoSuchFieldException | IllegalArgumentException | IllegalAccessException | NoSuchMethodException e)
            {
                LOG.ignore(e);
                me.add(e);
            }

            // Try a field
            try
            {
                Field field = oClass.getField(attr);
                if (Modifier.isPublic(field.getModifiers()))
                {
                    try
                    {
                        setField(field, obj, value, isUsingDefaultValue);
                        return;
                    }
                    catch (IllegalArgumentException e)
                    {
                        // try to convert String value to field value
                        if (value instanceof String)
                        {
                            try
                            {
                                value = TypeUtil.valueOf(field.getType(), ((String)value).trim());
                                setField(field, obj, value, isUsingDefaultValue);
                                return;
                            }
                            catch (Exception e2)
                            {
                                e.addSuppressed(e2);
                                throw e;
                            }
                        }
                    }
                }
            }
            catch (NoSuchFieldException e)
            {
                LOG.ignore(e);
                me.add(e);
            }

            // Search for a match by trying all the set methods
            Method[] sets = oClass.getMethods();
            Method set = null;
            String types = null;
            for (Method setter : sets)
            {
                if (setter.getParameterCount() != 1)
                    continue;
                Class<?>[] paramTypes = setter.getParameterTypes();
                if (name.equals(setter.getName()))
                {
                    types = types == null ? paramTypes[0].getName() : (types + "," + paramTypes[0].getName());
                    // lets try it
                    try
                    {
                        set = setter;
                        invokeMethod(set, obj, arg, isUsingDefaultValue);
                        return;
                    }
                    catch (IllegalArgumentException | IllegalAccessException e)
                    {
                        LOG.ignore(e);
                        me.add(e);
                    }

                    try
                    {
                        for (Class<?> c : __supportedCollections)
                        {
                            if (paramTypes[0].isAssignableFrom(c))
                            {
                                Object[] args = {convertArrayToCollection(value, c)};
                                invokeMethod(setter, obj, args, isUsingDefaultValue);
                                return;
                            }
                        }
                    }
                    catch (IllegalAccessException e)
                    {
                        LOG.ignore(e);
                        me.add(e);
                    }
                }
            }

            // Try converting the arg to the last set found.
            if (set != null)
            {
                try
                {
                    Class<?> sClass = set.getParameterTypes()[0];
                    if (sClass.isPrimitive())
                    {
                        for (int t = 0; t < __primitives.length; t++)
                        {
                            if (sClass.equals(__primitives[t]))
                            {
                                sClass = __boxedPrimitives[t];
                                break;
                            }
                        }
                    }
                    Constructor<?> cons = sClass.getConstructor(vClass);
                    arg[0] = cons.newInstance(arg);
                    _configuration.initializeDefaults(arg[0]);
                    invokeMethod(set, obj, arg, isUsingDefaultValue);
                    return;
                }
                catch (NoSuchMethodException | IllegalAccessException | InstantiationException e)
                {
                    LOG.ignore(e);
                    me.add(e);
                }
            }

            // No Joy
            String message = oClass + "." + name + "(" + vClass[0] + ")";
            if (types != null)
                message += ". Found setters for " + types;
            NoSuchMethodException failure = new NoSuchMethodException(message);
            for (int i = 0; i < me.size(); i++)
            {
                failure.addSuppressed(me.getThrowable(i));
            }
            throw failure;
        }

        private Object invokeConstructor(Constructor<?> constructor, Object... args) throws IllegalAccessException, InvocationTargetException, InstantiationException
        {
            Object result = constructor.newInstance(args);
            if (constructor.getAnnotation(Deprecated.class) != null)
                LOG.warn("Deprecated constructor {} in {}", constructor, _configuration);
            return result;
        }

        private Object invokeMethod(Method method, Object obj, Object[] args) throws IllegalAccessException, InvocationTargetException
        {
            return invokeMethod(method, obj, args, false);
        }

        private Object invokeMethod(Method method, Object obj, Object[] args, boolean isUsingDefaultValue) throws IllegalAccessException, InvocationTargetException
        {
            Object result = method.invoke(obj, args);
            if (method.getAnnotation(Deprecated.class) != null)
            {
                if (isUsingDefaultValue)
                    LOG.debug("Deprecated method {} in {}", method, _configuration);
                else
                    LOG.warn("Deprecated method {} in {}", method, _configuration);
            }
            return result;
        }

        private Object getField(Field field, Object object) throws IllegalAccessException
        {
            Object result = field.get(object);
            if (field.getAnnotation(Deprecated.class) != null)
                LOG.warn("Deprecated field {} in {}", field, _configuration);
            return result;
        }

        private void setField(Field field, Object obj, Object arg, boolean isUsingDefaultValue) throws IllegalAccessException
        {
            field.set(obj, arg);
            if (field.getAnnotation(Deprecated.class) != null)
            {
                if (isUsingDefaultValue)
                    LOG.debug("Deprecated field {} in {}", field, _configuration);
                else
                    LOG.warn("Deprecated field {} in {}", field, _configuration);
            }
        }

        /**
         * @param array the array to convert
         * @param collectionType the desired collection type
         * @return a collection of the desired type if the array can be converted
         */
        private static Collection<?> convertArrayToCollection(Object array, Class<?> collectionType)
        {
            if (array == null)
                return null;
            Collection<?> collection = null;
            if (array.getClass().isArray())
            {
                if (collectionType.isAssignableFrom(ArrayList.class))
                    collection = convertArrayToArrayList(array);
                else if (collectionType.isAssignableFrom(HashSet.class))
                    collection = new HashSet<>(convertArrayToArrayList(array));
            }
            if (collection == null)
                throw new IllegalArgumentException("Can't convert \"" + array.getClass() + "\" to " + collectionType);
            return collection;
        }

        private static ArrayList<Object> convertArrayToArrayList(Object array)
        {
            int length = Array.getLength(array);
            ArrayList<Object> list = new ArrayList<>(length);
            for (int i = 0; i < length; i++)
            {
                list.add(Array.get(array, i));
            }
            return list;
        }

        /**
         * <p>Calls a put method.</p>
         *
         * @param obj the enclosing map object
         * @param node the &lt;Put&gt; XML node
         */
        private void put(Object obj, XmlParser.Node node) throws Exception
        {
            if (!(obj instanceof Map))
                throw new IllegalArgumentException("Object for put is not a Map: " + obj);
            @SuppressWarnings("unchecked")
            Map<Object, Object> map = (Map<Object, Object>)obj;

            String name = node.getAttribute("name");
            Object value = value(obj, node);
            map.put(name, value);
            if (LOG.isDebugEnabled())
                LOG.debug("XML " + obj + ".put(" + name + "," + value + ")");
        }

        /**
         * <p>Calls a getter method.</p>
         * <p>Any object returned from the call is passed to the configure method to consume the remaining elements.</p>
         * <p>If the "class" attribute is present and its value is "class", then the class instance itself is returned.</p>
         *
         * @param obj the enclosing object
         * @param node the &lt;Get&gt; XML node
         * @return the result of the getter invocation
         */
        private Object get(Object obj, XmlParser.Node node) throws Exception
        {
            Class<?> oClass = nodeClass(node);
            if (oClass != null)
                obj = null;
            else
                oClass = obj.getClass();

            String name = node.getAttribute("name");
            String id = node.getAttribute("id");
            if (LOG.isDebugEnabled())
                LOG.debug("XML get " + name);

            try
            {
                // Handle getClass explicitly
                if ("class".equalsIgnoreCase(name))
                {
                    obj = oClass;
                }
                else
                {
                    // Try calling a getXxx method.
                    Method method = oClass.getMethod("get" + name.substring(0, 1).toUpperCase(Locale.ENGLISH) + name.substring(1));
                    obj = invokeMethod(method, obj, null, false);
                }
                if (id != null)
                    _configuration.getIdMap().put(id, obj);
                configure(obj, node, 0);
            }
            catch (NoSuchMethodException nsme)
            {
                try
                {
                    // Try the field.
                    Field field = oClass.getField(name);
                    obj = getField(field, obj);
                    configure(obj, node, 0);
                }
                catch (NoSuchFieldException nsfe)
                {
                    throw nsme;
                }
            }
            return obj;
        }

        /**
         * <p>Calls a method.</p>
         * <p>A method is selected by trying all methods with matching names and number of arguments.
         * Any object returned from the call is passed to the configure method to consume the remaining elements.
         * Note that if this is a static call we consider only methods declared directly in the given class,
         * i.e. we ignore any static methods in superclasses.
         *
         * @param obj the enclosing object
         * @param node the &lt;Call&gt; XML node
         * @return the result of the method invocation
         */
        private Object call(Object obj, XmlParser.Node node) throws Exception
        {
            AttrOrElementNode aoeNode = new AttrOrElementNode(obj, node, "Id", "Name", "Class", "Arg");
            String id = aoeNode.getString("Id");
            String name = aoeNode.getString("Name");
            String clazz = aoeNode.getString("Class");

            Class<?> oClass;
            if (clazz != null)
            {
                // static call
                oClass = Loader.loadClass(clazz);
                obj = null;
            }
            else if (obj != null)
            {
                oClass = obj.getClass();
            }
            else
                throw new IllegalArgumentException(node.toString());

            if (LOG.isDebugEnabled())
                LOG.debug("XML call " + name);

            try
            {
                Object nobj = call(oClass, name, obj, new Args(obj, oClass, aoeNode.getNodes("Arg")));
                if (id != null)
                    _configuration.getIdMap().put(id, nobj);
                configure(nobj, node, aoeNode.getNext());
                return nobj;
            }
            catch (NoSuchMethodException e)
            {
                throw new IllegalStateException("No Method: " + node + " on " + oClass, e);
            }
        }

        private Object call(Class<?> oClass, String methodName, Object obj, Args args) throws InvocationTargetException, NoSuchMethodException
        {
            Objects.requireNonNull(oClass, "Class cannot be null");
            Objects.requireNonNull(methodName, "Method name cannot be null");
            if (StringUtil.isBlank(methodName))
                throw new IllegalArgumentException("Method name cannot be blank");

            // Lets just try all methods for now

            Method[] methods = oClass.getMethods();
            Arrays.sort(methods, EXECUTABLE_COMPARATOR);
            for (Method method : methods)
            {
                if (!method.getName().equals(methodName))
                    continue;
                Object[] arguments = args.applyTo(method);
                if (arguments == null)
                    continue;
                if (Modifier.isStatic(method.getModifiers()) != (obj == null))
                    continue;
                if ((obj == null) && method.getDeclaringClass() != oClass)
                    continue;

                try
                {
                    return invokeMethod(method, obj, arguments);
                }
                catch (IllegalAccessException | IllegalArgumentException e)
                {
                    LOG.ignore(e);
                }
            }

            throw new NoSuchMethodException(methodName);
        }

        /**
         * <p>Creates a new value object.</p>
         *
         * @param obj the enclosing object
         * @param node the &lt;New&gt; XML node
         * @return the result of the constructor invocation
         */
        private Object newObj(Object obj, XmlParser.Node node) throws Exception
        {
            AttrOrElementNode aoeNode = new AttrOrElementNode(obj, node, "Id", "Class", "Arg");
            String id = aoeNode.getString("Id");
            String clazz = aoeNode.getString("Class");

            if (LOG.isDebugEnabled())
                LOG.debug("XML new " + clazz);

            Class<?> oClass = Loader.loadClass(clazz);

            Object nobj;
            try
            {
                nobj = construct(oClass, new Args(obj, oClass, aoeNode.getNodes("Arg")));
            }
            catch (NoSuchMethodException e)
            {
                throw new IllegalStateException("No suitable constructor: " + node + " on " + obj);
            }

            if (id != null)
                _configuration.getIdMap().put(id, nobj);

            _configuration.initializeDefaults(nobj);
            configure(nobj, node, aoeNode.getNext());
            return nobj;
        }

        private Object construct(Class<?> klass, Args args) throws InvocationTargetException, NoSuchMethodException
        {
            Objects.requireNonNull(klass, "Class cannot be null");
            Objects.requireNonNull(args, "Named list cannot be null");

            Constructor<?>[] constructors = klass.getConstructors();
            Arrays.sort(constructors, EXECUTABLE_COMPARATOR);
            for (Constructor<?> constructor : constructors)
            {
                try
                {
                    Object[] arguments = args.applyTo(constructor);
                    if (arguments != null)
                        return invokeConstructor(constructor, arguments);
                }
                catch (InstantiationException | IllegalAccessException | IllegalArgumentException e)
                {
                    LOG.ignore(e);
                }
            }
            throw new NoSuchMethodException("<init>");
        }

        /**
         * <p>Returns a reference object mapped to an id.</p>
         *
         * @param node the &lt;Ref&gt; XML node
         * @return the result of the reference invocation
         */
        private Object refObj(XmlParser.Node node) throws Exception
        {
            String refid = node.getAttribute("refid");
            if (refid == null)
                refid = node.getAttribute("id");
            Object obj = _configuration.getIdMap().get(refid);
            if (obj == null && node.size() > 0)
                throw new IllegalStateException("No object for refid=" + refid);
            configure(obj, node, 0);
            return obj;
        }

        /**
         * <p>Creates a new array object.</p>
         *
         * @param obj the enclosing object
         * @param node the &lt;Array&gt; XML node
         * @return the newly created array
         */
        private Object newArray(Object obj, XmlParser.Node node) throws Exception
        {
            AttrOrElementNode aoeNode = new AttrOrElementNode(obj, node, "Id", "Type", "Item");
            String id = aoeNode.getString("Id");
            String type = aoeNode.getString("Type");
            List<XmlParser.Node> items = aoeNode.getNodes("Item");

            // Get the type
            Class<?> aClass = java.lang.Object.class;
            if (type != null)
            {
                aClass = TypeUtil.fromName(type);
                if (aClass == null)
                {
                    switch (type)
                    {
                        case "String":
                            aClass = String.class;
                            break;
                        case "URL":
                            aClass = URL.class;
                            break;
                        case "InetAddress":
                            aClass = InetAddress.class;
                            break;
                        default:
                            aClass = Loader.loadClass(type);
                            break;
                    }
                }
            }

            Object al = null;
            for (XmlParser.Node item : items)
            {
                String nid = item.getAttribute("id");
                Object v = value(obj, item);
                al = LazyList.add(al, (v == null && aClass.isPrimitive()) ? 0 : v);
                if (nid != null)
                    _configuration.getIdMap().put(nid, v);
            }

            Object array = LazyList.toArray(al, aClass);
            if (id != null)
                _configuration.getIdMap().put(id, array);
            return array;
        }

        /**
         * <p>Creates a new map object.</p>
         *
         * @param obj the enclosing object
         * @param node the &lt;Map&gt; XML node
         * @return the newly created map
         */
        private Object newMap(Object obj, XmlParser.Node node) throws Exception
        {
            AttrOrElementNode aoeNode = new AttrOrElementNode(node, "Id", "Entry");
            String id = aoeNode.getString("Id");
            List<XmlParser.Node> entries = aoeNode.getNodes("Entry");

            Map<Object, Object> map = new HashMap<>();
            if (id != null)
                _configuration.getIdMap().put(id, map);

            for (XmlParser.Node entry : entries)
            {
                if (!entry.getTag().equals("Entry"))
                    throw new IllegalStateException("Not an Entry");

                XmlParser.Node key = null;
                XmlParser.Node value = null;

                for (Object object : entry)
                {
                    if (object instanceof String)
                        continue;
                    XmlParser.Node item = (XmlParser.Node)object;
                    if (!item.getTag().equals("Item"))
                        throw new IllegalStateException("Not an Item");
                    if (key == null)
                        key = item;
                    else
                        value = item;
                }

                if (key == null || value == null)
                    throw new IllegalStateException("Missing Item in Entry");
                String kid = key.getAttribute("id");
                String vid = value.getAttribute("id");

                Object k = value(obj, key);
                Object v = value(obj, value);
                map.put(k, v);

                if (kid != null)
                    _configuration.getIdMap().put(kid, k);
                if (vid != null)
                    _configuration.getIdMap().put(vid, v);
            }

            return map;
        }

        /**
         * <p>Returns the value of a property.</p>
         *
         * @param node the &lt;Property&gt; XML node
         * @return the property value
         */
        private Object propertyObj(XmlParser.Node node) throws Exception
        {
            AttrOrElementNode aoeNode = new AttrOrElementNode(node, "Id", "Name", "Deprecated", "Default");
            String id = aoeNode.getString("Id");
            String name = aoeNode.getString("Name", true);
            List<Object> deprecated = aoeNode.getList("Deprecated");
            String dftValue = aoeNode.getString("Default");

            // Look for a value
            Map<String, String> properties = _configuration.getProperties();
            String value = properties.get(name);

            // Look for a deprecated name value
            String alternate = null;
            if (!deprecated.isEmpty())
            {
                for (Object d : deprecated)
                {
                    String v = properties.get(StringUtil.valueOf(d));
                    if (v != null)
                    {
                        if (value == null)
                            LOG.warn("Property '{}' is deprecated, use '{}' instead", d, name);
                        else
                            LOG.warn("Property '{}' is deprecated, value from '{}' used", d, name);
                    }
                    if (alternate == null)
                        alternate = v;
                }
            }

            // use alternate from deprecated
            if (value == null)
                value = alternate;

            // use default value
            if (value == null)
                value = dftValue;

            // Set value if ID set
            if (id != null)
                _configuration.getIdMap().put(id, value);
            return value;
        }

        /**
         * <p>Returns the value of a system property.</p>
         *
         * @param node the &lt;SystemProperty&gt; XML node
         * @return the property value
         */
        private Object systemPropertyObj(XmlParser.Node node) throws Exception
        {
            AttrOrElementNode aoeNode = new AttrOrElementNode(node, "Id", "Name", "Deprecated", "Default");
            String id = aoeNode.getString("Id");
            String name = aoeNode.getString("Name", true);
            List<Object> deprecated = aoeNode.getList("Deprecated");
            String dftValue = aoeNode.getString("Default");

            // Look for a value
            String value = System.getProperty(name);

            // Look for a deprecated name value
            String alternate = null;
            if (!deprecated.isEmpty())
            {
                for (Object d : deprecated)
                {
                    if (d == null)
                        continue;
                    String v = System.getProperty(d.toString());
                    if (v != null)
                    {
                        if (value == null)
                            LOG.warn("SystemProperty '{}' is deprecated, use '{}' instead", d, name);
                        else
                            LOG.warn("SystemProperty '{}' is deprecated, value from '{}' used", d, name);
                    }
                    if (alternate == null)
                        alternate = v;
                }
            }

            // use alternate from deprecated
            if (value == null)
                value = alternate;

            // use default value
            if (value == null)
                value = dftValue;

            // Set value if ID set
            if (id != null)
                _configuration.getIdMap().put(id, value);

            return value;
        }

        /**
         * <p>Returns the value of an environment property.</p>
         *
         * @param node the &lt;Env&gt; XML node
         * @return the environment property value
         */
        private Object envObj(XmlParser.Node node) throws Exception
        {
            AttrOrElementNode aoeNode = new AttrOrElementNode(node, "Id", "Name", "Deprecated", "Default");
            String id = aoeNode.getString("Id");
            String name = aoeNode.getString("Name", true);
            List<Object> deprecated = aoeNode.getList("Deprecated");
            String dftValue = aoeNode.getString("Default");

            // Look for a value
            String value = System.getenv(name);

            // Look for a deprecated name value
            if (value == null && !deprecated.isEmpty())
            {
                for (Object d : deprecated)
                {
                    value = System.getenv(StringUtil.valueOf(d));
                    if (value != null)
                    {
                        LOG.warn("Property '{}' is deprecated, use '{}' instead", d, name);
                        break;
                    }
                }
            }

            // use default value
            if (value == null)
                value = dftValue;

            // Set value if ID set
            if (id != null)
                _configuration.getIdMap().put(id, value);

            return value;
        }

        /**
         * Check children for all {@code <Property>} and {@code <SystemProperty>} and return
         * the String representation of any declared {@code default="value"} attributes.
         *
         * @param obj the enclosing obj
         * @param node the XML node
         * @return a String representing all {@code <Property default="...">} and {@code <SystemProperty default="...">} values appended together
         */
        private String defaultValue(Object obj, XmlParser.Node node) throws Exception
        {
            StringBuilder ret = new StringBuilder();

            appendDefaultPropertyValues(ret, node);

            return ret.toString();
        }

        private void appendDefaultPropertyValues(StringBuilder defValues, XmlParser.Node node) throws Exception
        {
            for (Object child : node)
            {
                if (child instanceof XmlParser.Node)
                {
                    XmlParser.Node childNode = (XmlParser.Node)child;
                    String tag = childNode.getTag();
                    if ("Property".equals(tag) || "SystemProperty".equals(tag))
                    {
                        AttrOrElementNode aoeNode = new AttrOrElementNode(childNode, "Id", "Name", "Deprecated", "Default");
                        String dftValue = aoeNode.getString("Default");
                        if (dftValue != null)
                        {
                            defValues.append(dftValue);
                        }
                    }
                    appendDefaultPropertyValues(defValues, childNode);
                }
            }
        }

        /**
         * <p>Returns the scalar value of an element</p>.
         * <p>If no value type is specified, then white space is trimmed out of the value.
         * If it contains multiple value elements they are added as strings before being
         * converted to any specified type.</p>
         *
         * @param obj the enclosing object
         * @param node the XML node
         * @return the value of the XML node
         */
        private Object value(Object obj, XmlParser.Node node) throws Exception
        {
            // Get the type
            String type = node.getAttribute("type");

            // Try a ref lookup
            Object value;
            String ref = node.getAttribute("ref");
            if (ref != null)
            {
                value = _configuration.getIdMap().get(ref);
            }
            else
            {
                // handle trivial case
                if (node.size() == 0)
                {
                    if ("String".equals(type))
                        return "";
                    return null;
                }

                int first = 0;
                int last = node.size() - 1;

                // If it is String, just append all the nodes including whitespace
                if ("String".equals(type))
                {
                    if (first == last)
                        value = itemValue(obj, node.get(first));
                    else
                    {
                        StringBuilder buf = new StringBuilder();
                        for (int i = first; i <= last; i++)
                        {
                            Object item = node.get(i);
                            buf.append(itemValue(obj, item));
                        }
                        value = buf.toString();
                    }
                }
                else // Skip leading/trailing nodes that are all white space
                {
                    // Skip leading nodes that are all white space
                    while (first <= last)
                    {
                        Object item = node.get(first);
                        if (!(item instanceof String) || ((String)item).trim().length() > 0)
                            break;
                        first++;
                    }

                    // Skip trailing nodes that are all white space
                    while (first < last)
                    {
                        Object item = node.get(last);
                        if (!(item instanceof String) || ((String)item).trim().length() > 0)
                            break;
                        last--;
                    }

                    // No non whitespace nodes, so return null
                    if (first > last)
                        return null;

                    if (first == last)
                    {
                        // Single Item value
                        value = itemValue(obj, node.get(first));
                        if (value instanceof String)
                            value = ((String)value).trim();
                    }
                    else
                    {
                        // Get the multiple items as a single string
                        StringBuilder buf = new StringBuilder();
                        for (int i = first; i <= last; i++)
                        {
                            buf.append(itemValue(obj, node.get(i)));
                        }
                        value = buf.toString().trim();
                    }
                }
            }

            // No value
            if (value == null)
            {
                if ("String".equals(type))
                    return "";
                return null;
            }

            // Untyped
            if (type == null)
                return value;

            // Try to type the object
            if (isTypeMatchingClass(type, String.class))
                return value.toString();

            Class<?> pClass = TypeUtil.fromName(type);
            if (pClass != null)
                return TypeUtil.valueOf(pClass, value.toString());

            if (isTypeMatchingClass(type, URL.class))
            {
                if (value instanceof URL)
                    return value;
                try
                {
                    return new URL(value.toString());
                }
                catch (MalformedURLException e)
                {
                    throw new InvocationTargetException(e);
                }
            }

            if (isTypeMatchingClass(type, InetAddress.class))
            {
                if (value instanceof InetAddress)
                    return value;
                try
                {
                    return InetAddress.getByName(value.toString());
                }
                catch (UnknownHostException e)
                {
                    throw new InvocationTargetException(e);
                }
            }

            for (Class<?> collectionClass : __supportedCollections)
            {
                if (isTypeMatchingClass(type, collectionClass))
                    return convertArrayToCollection(value, collectionClass);
            }

            throw new IllegalStateException("Unknown type " + type);
        }

        private static boolean isTypeMatchingClass(String type, Class<?> classToMatch)
        {
            return classToMatch.getSimpleName().equalsIgnoreCase(type) || classToMatch.getName().equals(type);
        }

        /**
         * <p>Returns recursively the value of an element.</p>
         *
         * @param obj the enclosing object
         * @param item the initial element value
         * @return the recursive value of the element
         */
        private Object itemValue(Object obj, Object item) throws Exception
        {
            // String value
            if (item instanceof String)
                return item;

            XmlParser.Node node = (XmlParser.Node)item;
            String tag = node.getTag();
            if ("Call".equals(tag))
                return call(obj, node);
            if ("Get".equals(tag))
                return get(obj, node);
            if ("New".equals(tag))
                return newObj(obj, node);
            if ("Ref".equals(tag))
                return refObj(node);
            if ("Array".equals(tag))
                return newArray(obj, node);
            if ("Map".equals(tag))
                return newMap(obj, node);
            if ("Property".equals(tag))
                return propertyObj(node);
            if ("SystemProperty".equals(tag))
                return systemPropertyObj(node);
            if ("Env".equals(tag))
                return envObj(node);

            LOG.warn("Unknown value tag: " + node + " in " + _configuration, new Throwable());
            return null;
        }

        private class AttrOrElementNode
        {
            final Object _obj;
            final XmlParser.Node _node;
            final Set<String> _elements = new HashSet<>();
            final int _next;

            AttrOrElementNode(XmlParser.Node node, String... elements)
            {
                this(null, node, elements);
            }

            AttrOrElementNode(Object obj, XmlParser.Node node, String... elements)
            {
                _obj = obj;
                _node = node;
                Collections.addAll(_elements, elements);

                int next = 0;
                for (Object o : _node)
                {
                    if (o instanceof String)
                    {
                        if (((String)o).trim().length() == 0)
                        {
                            next++;
                            continue;
                        }
                        break;
                    }

                    if (!(o instanceof XmlParser.Node))
                        break;

                    XmlParser.Node n = (XmlParser.Node)o;
                    if (!_elements.contains(n.getTag()))
                        break;

                    next++;
                }
                _next = next;
            }

            public int getNext()
            {
                return _next;
            }

            public String getString(String elementName) throws Exception
            {
                return StringUtil.valueOf(get(elementName, false));
            }

            public String getString(String elementName, boolean mandatory) throws Exception
            {
                return StringUtil.valueOf(get(elementName, mandatory));
            }

            public Object get(String elementName, boolean mandatory) throws Exception
            {
                String attrName = StringUtil.asciiToLowerCase(elementName);
                String attr = _node.getAttribute(attrName);
                Object value = attr;

                for (int i = 0; i < _next; i++)
                {
                    Object o = _node.get(i);
                    if (!(o instanceof XmlParser.Node))
                        continue;
                    XmlParser.Node n = (XmlParser.Node)o;
                    if (elementName.equals(n.getTag()))
                    {
                        if (attr != null)
                            throw new IllegalStateException("Cannot have attr '" + attrName + "' and element '" + elementName + "'");

                        value = value(_obj, n);
                        break;
                    }
                }

                if (mandatory && value == null)
                    throw new IllegalStateException("Must have attr '" + attrName + "' or element '" + elementName + "'");

                return value;
            }

            public List<Object> getList(String elementName) throws Exception
            {
                return getList(elementName, false);
            }

            public List<Object> getList(String elementName, boolean manditory) throws Exception
            {
                String attrName = StringUtil.asciiToLowerCase(elementName);
                final List<Object> values = new ArrayList<>();

                String attr = _node.getAttribute(attrName);
                if (attr != null)
                    values.addAll(StringUtil.csvSplit(null, attr, 0, attr.length()));

                for (int i = 0; i < _next; i++)
                {
                    Object o = _node.get(i);
                    if (!(o instanceof XmlParser.Node))
                        continue;
                    XmlParser.Node n = (XmlParser.Node)o;

                    if (elementName.equals(n.getTag()))
                    {
                        if (attr != null)
                            throw new IllegalStateException("Cannot have attr '" + attrName + "' and element '" + elementName + "'");

                        values.add(value(_obj, n));
                    }
                }

                if (manditory && values.isEmpty())
                    throw new IllegalStateException("Must have attr '" + attrName + "' or element '" + elementName + "'");

                return values;
            }

            public List<XmlParser.Node> getNodes(String elementName)
            {
                return XmlConfiguration.getNodes(_node, elementName);
            }
        }

        private class Args
        {
            private final Class<?> _class;
            private final List<Object> _arguments;
            private final List<String> _names;

            private Args(Object obj, Class<?> oClass, List<XmlParser.Node> args) throws Exception
            {
                _class = oClass;
                _arguments = new ArrayList<>();
                _names = new ArrayList<>();
                for (XmlParser.Node child : args)
                {
                    _arguments.add(value(obj, child));
                    _names.add(child.getAttribute("name"));
                }
            }

            private Args(List<Object> arguments, List<String> names)
            {
                _class = null;
                _arguments = arguments;
                _names = names;
            }

            Object[] applyTo(Executable executable)
            {
                Object[] args = matchArgsToParameters(executable);
                if (args == null && _class != null)
                {
                    // Could this be an empty varargs match?
                    int count = executable.getParameterCount();
                    if (count > 0 && executable.getParameters()[count - 1].isVarArgs())
                    {
                        // There is not a no varArgs alternative so let's try a an empty varArgs match
                        args = asEmptyVarArgs(executable.getParameterTypes()[count - 1]).matchArgsToParameters(executable);
                    }
                }
                return args;
            }

            Args asEmptyVarArgs(Class<?> varArgType)
            {
                List<Object> arguments = new ArrayList<>(_arguments);
                arguments.add(Array.newInstance(varArgType.getComponentType(), 0));
                List<String> names = new ArrayList<>(_names);
                names.add(null);
                return new Args(arguments, names);
            }

            Object[] matchArgsToParameters(Executable executable)
            {
                int count = executable.getParameterCount();

                // No match of wrong number of parameters
                if (count != _arguments.size())
                    return null;

                // Handle no parameter case
                if (count == 0)
                    return new Object[0];

                // If no arg names are specified, keep the arg order
                Object[] args;
                if (_names.stream().noneMatch(Objects::nonNull))
                {
                    args = _arguments.toArray(new Object[0]);
                }
                else
                {
                    // If we don't have any parameters with names, then no match
                    Annotation[][] parameterAnnotations = executable.getParameterAnnotations();
                    if (parameterAnnotations == null || parameterAnnotations.length == 0)
                        return null;

                    // Find the position of all named parameters from the executable
                    Map<String, Integer> position = new HashMap<>();
                    int p = 0;
                    for (Annotation[] paramAnnotation : parameterAnnotations)
                    {
                        Integer pos = p++;
                        Arrays.stream(paramAnnotation)
                            .filter(Name.class::isInstance)
                            .map(Name.class::cast)
                            .findFirst().ifPresent(n -> position.put(n.value(), pos));
                    }

                    List<Object> arguments = new ArrayList<>(_arguments);
                    List<String> names = new ArrayList<>(_names);
                    // Map the actual arguments to the names
                    for (p = 0; p < count; p++)
                    {
                        String name = names.get(p);
                        if (name != null)
                        {
                            Integer pos = position.get(name);
                            if (pos == null)
                                return null;
                            if (pos != p)
                            {
                                // adjust position of parameter
                                arguments.add(pos, arguments.remove(p));
                                names.add(pos, names.remove(p));
                                p = Math.min(p, pos);
                            }
                        }
                    }
                    args = arguments.toArray(new Object[0]);
                }

                return args;
            }
        }
    }

    private static List<XmlParser.Node> getNodes(XmlParser.Node node, String elementName)
    {
        String attrName = StringUtil.asciiToLowerCase(elementName);
        final List<XmlParser.Node> values = new ArrayList<>();

        String attr = node.getAttribute(attrName);
        if (attr != null)
        {
            for (String a : StringUtil.csvSplit(null, attr, 0, attr.length()))
            {
                // create a fake node
                XmlParser.Node n = new XmlParser.Node(null, elementName, null);
                n.add(a);
                values.add(n);
            }
        }

        for (Object o : node)
        {
            if (!(o instanceof XmlParser.Node))
                continue;
            XmlParser.Node n = (XmlParser.Node)o;

            if (elementName.equals(n.getTag()))
            {
                if (attr != null)
                    throw new IllegalStateException("Cannot have attr '" + attrName + "' and element '" + elementName + "'");

                values.add(n);
            }
        }

        return values;
    }

    /**
     * Runs the XML configurations as a main application.
     * The command line is used to obtain properties files (must be named '*.properties') and XmlConfiguration files.
     * <p>
     * Any property file on the command line is added to a combined Property instance that is passed to each configuration file via
     * {@link XmlConfiguration#getProperties()}.
     * <p>
     * Each configuration file on the command line is used to create a new XmlConfiguration instance and the
     * {@link XmlConfiguration#configure()} method is used to create the configured object.
     * If the resulting object is an instance of {@link LifeCycle}, then it is started.
     * <p>
     * Any IDs created in a configuration are passed to the next configuration file on the command line using {@link #getIdMap()}.
     * This allows objects with IDs created in one config file to be referenced in subsequent config files on the command line.
     *
     * @param args array of property and xml configuration filenames or {@link Resource}s.
     * @throws Exception if the XML configurations cannot be run
     */
    public static void main(final String... args) throws Exception
    {
        try
        {
            AccessController.doPrivileged((PrivilegedExceptionAction<Void>)() ->
            {
                Properties properties = new Properties();
                properties.putAll(System.getProperties());

                // For all arguments, load properties
                for (String arg : args)
                {
                    if (arg.indexOf('=') >= 0)
                    {
                        int i = arg.indexOf('=');
                        properties.put(arg.substring(0, i), arg.substring(i + 1));
                    }
                    else if (arg.toLowerCase(Locale.ENGLISH).endsWith(".properties"))
                        properties.load(Resource.newResource(arg).getInputStream());
                }

                // For all arguments, parse XMLs
                XmlConfiguration last = null;
                List<Object> objects = new ArrayList<>(args.length);
                for (String arg : args)
                {
                    if (!arg.toLowerCase(Locale.ENGLISH).endsWith(".properties") && (arg.indexOf('=') < 0))
                    {
                        XmlConfiguration configuration = new XmlConfiguration(Resource.newResource(arg));
                        if (last != null)
                            configuration.getIdMap().putAll(last.getIdMap());
                        if (properties.size() > 0)
                        {
                            Map<String, String> props = new HashMap<>();
                            for (Object key : properties.keySet())
                            {
                                props.put(key.toString(), String.valueOf(properties.get(key)));
                            }
                            configuration.getProperties().putAll(props);
                        }

                        Object obj = configuration.configure();
                        if (obj != null && !objects.contains(obj))
                            objects.add(obj);
                        last = configuration;
                    }
                }

                // For all objects created by XmlConfigurations, start them if they are lifecycles.
                for (Object obj : objects)
                {
                    if (obj instanceof LifeCycle)
                    {
                        LifeCycle lc = (LifeCycle)obj;
                        if (!lc.isRunning())
                            lc.start();
                    }
                }

                return null;
            });
        }
        catch (Error | Exception e)
        {
            LOG.warn(e);
            throw e;
        }
    }

    private static class ConfigurationParser extends XmlParser implements AutoCloseable
    {
        private final Pool<ConfigurationParser>.Entry _entry;

        private ConfigurationParser(Pool<ConfigurationParser>.Entry entry)
        {
            _entry = entry;
            ClassLoader loader = XmlConfiguration.class.getClassLoader();
            URL config60 = loader.getResource("org/eclipse/jetty/xml/configure_6_0.dtd");
            URL config76 = loader.getResource("org/eclipse/jetty/xml/configure_7_6.dtd");
            URL config90 = loader.getResource("org/eclipse/jetty/xml/configure_9_0.dtd");
            URL config93 = loader.getResource("org/eclipse/jetty/xml/configure_9_3.dtd");
            redirectEntity("configure.dtd", config90);
            redirectEntity("configure_1_0.dtd", config60);
            redirectEntity("configure_1_1.dtd", config60);
            redirectEntity("configure_1_2.dtd", config60);
            redirectEntity("configure_1_3.dtd", config60);
            redirectEntity("configure_6_0.dtd", config60);
            redirectEntity("configure_7_6.dtd", config76);
            redirectEntity("configure_9_0.dtd", config90);
            redirectEntity("configure_9_3.dtd", config93);
            redirectEntity("http://jetty.mortbay.org/configure.dtd", config93);
            redirectEntity("http://jetty.eclipse.org/configure.dtd", config93);
            redirectEntity("http://www.eclipse.org/jetty/configure.dtd", config93);
            redirectEntity("-//Mort Bay Consulting//DTD Configure//EN", config93);
            redirectEntity("-//Jetty//Configure//EN", config93);
        }

        @Override
        public void close()
        {
            if (_entry != null)
                __parsers.release(_entry);
        }
    }
}<|MERGE_RESOLUTION|>--- conflicted
+++ resolved
@@ -204,22 +204,9 @@
 
     ConfigurationParser getParser()
     {
-<<<<<<< HEAD
-        Pool<ConfigurationParser>.Entry entry = __parsers.acquire();
-        if (entry == null)
-        {
-            entry = __parsers.reserve(__parsers.getMaxEntries());
-            if (entry != null)
-                entry.enable(new ConfigurationParser(entry));
-            if (entry == null || !entry.tryAcquire())
-                return new ConfigurationParser(null);
-        }
-
-=======
         Pool<ConfigurationParser>.Entry entry = __parsers.acquire(ConfigurationParser::new);
         if (entry == null)
             return new ConfigurationParser(null);
->>>>>>> 74632332
         return entry.getPooled();
     }
 
